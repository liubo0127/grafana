---
kind: pipeline
type: docker
name: test-pr

platform:
  os: linux
  arch: amd64

steps:
- name: identify-runner
  image: alpine:3.12
  commands:
  - echo $DRONE_RUNNER_NAME

- name: initialize
  image: grafana/build-container:1.2.28
  commands:
  - mkdir -p bin
  - curl -fL -o bin/grabpl https://grafana-downloads.storage.googleapis.com/grafana-build-pipeline/v0.5.22/grabpl
  - chmod +x bin/grabpl
  - curl -fLO https://github.com/jwilder/dockerize/releases/download/v$${DOCKERIZE_VERSION}/dockerize-linux-amd64-v$${DOCKERIZE_VERSION}.tar.gz
  - tar -C bin -xzvf dockerize-linux-amd64-v$${DOCKERIZE_VERSION}.tar.gz
  - rm dockerize-linux-amd64-v$${DOCKERIZE_VERSION}.tar.gz
  - yarn install --frozen-lockfile --no-progress
  environment:
    DOCKERIZE_VERSION: 0.6.1

- name: lint-backend
  image: grafana/build-container:1.2.28
  commands:
  - golangci-lint run --config scripts/go/configs/.golangci.toml ./pkg/...
  - revive -formatter stylish -config scripts/go/configs/revive.toml ./pkg/...
  - ./scripts/revive-strict
  - ./scripts/tidy-check.sh
  - ./grafana-mixin/scripts/lint.sh
  - ./grafana-mixin/scripts/build.sh
  environment:
    CGO_ENABLED: 1
  depends_on:
  - initialize

- name: codespell
  image: grafana/build-container:1.2.28
  commands:
  - "echo -e \"unknwon\nreferer\nerrorstring\neror\niam\" > words_to_ignore.txt"
  - codespell -I words_to_ignore.txt docs/
  depends_on:
  - initialize

- name: shellcheck
  image: grafana/build-container:1.2.28
  commands:
  - curl -fLO http://storage.googleapis.com/grafana-downloads/ci-dependencies/shellcheck-v$${VERSION}.linux.x86_64.tar.xz
  - echo $$CHKSUM shellcheck-v$${VERSION}.linux.x86_64.tar.xz | sha512sum --check --strict --status
  - tar xf shellcheck-v$${VERSION}.linux.x86_64.tar.xz
  - mv shellcheck-v$${VERSION}/shellcheck /usr/local/bin/
  - rm -rf shellcheck-v$${VERSION}*
  - ./bin/grabpl shellcheck
  environment:
    CHKSUM: beca3d7819a6bdcfbd044576df4fc284053b48f468b2f03428fe66f4ceb2c05d9b5411357fa15003cb0311406c255084cf7283a3b8fce644c340c2f6aa910b9f
    VERSION: 0.7.1
  depends_on:
  - initialize

- name: test-backend
  image: grafana/build-container:1.2.28
  commands:
  - ./bin/grabpl test-backend
  - ./bin/grabpl integration-tests
  depends_on:
  - initialize
  - lint-backend

- name: test-frontend
  image: grafana/build-container:1.2.28
  commands:
  - yarn run ci:test-frontend
  environment:
    TEST_MAX_WORKERS: 50%
  depends_on:
  - initialize

- name: build-backend
  image: grafana/build-container:1.2.28
  commands:
  - ./bin/grabpl build-backend --jobs 8 --edition oss --build-id ${DRONE_BUILD_NUMBER} --variants linux-x64,linux-x64-musl,osx64,win64 --no-pull-enterprise
  depends_on:
  - initialize
  - lint-backend
  - test-backend

- name: build-frontend
  image: grafana/build-container:1.2.28
  commands:
  - ./bin/grabpl build-frontend --jobs 8 --no-install-deps --edition oss --build-id ${DRONE_BUILD_NUMBER} --no-pull-enterprise
  depends_on:
  - initialize
  - test-frontend

- name: build-plugins
  image: grafana/build-container:1.2.28
  commands:
  - ./bin/grabpl build-plugins --jobs 8 --edition oss --no-install-deps
  depends_on:
  - initialize
  - lint-backend

- name: package
  image: grafana/build-container:1.2.28
  commands:
  - . scripts/build/gpg-test-vars.sh && ./bin/grabpl package --jobs 8 --edition oss --build-id ${DRONE_BUILD_NUMBER} --no-pull-enterprise --variants linux-x64,linux-x64-musl,osx64,win64
  depends_on:
  - build-backend
  - build-frontend
  - build-plugins
  - test-backend
  - test-frontend
  - codespell
  - shellcheck

- name: end-to-end-tests-server
  image: grafana/build-container:1.2.28
  detach: true
  commands:
  - ./e2e/start-server
  depends_on:
  - package

- name: end-to-end-tests
  image: grafana/ci-e2e:12.19.0-1
  commands:
  - ./node_modules/.bin/cypress install
  - ./bin/grabpl e2e-tests
  environment:
    HOST: end-to-end-tests-server
  depends_on:
  - end-to-end-tests-server

- name: build-storybook
  image: grafana/build-container:1.2.28
  commands:
  - yarn storybook:build
  environment:
    NODE_OPTIONS: --max_old_space_size=4096
  depends_on:
  - package

- name: build-frontend-docs
  image: grafana/build-container:1.2.28
  commands:
  - ./scripts/ci-reference-docs-lint.sh ci
  depends_on:
  - build-frontend

- name: build-docs-website
  image: grafana/docs-base:latest
  commands:
  - mkdir -p /hugo/content/docs/grafana
  - cp -r docs/sources /hugo/content/docs/grafana/latest
  - cd /hugo && make prod
  depends_on:
  - initialize
  - build-frontend-docs

- name: copy-packages-for-docker
  image: grafana/build-container:1.2.28
  commands:
  - cp dist/*.tar.gz* packaging/docker/
  depends_on:
  - package

- name: build-docker-images
  image: grafana/drone-grafana-docker:0.3.2
  settings:
    archs: amd64
    dry_run: true
    edition: oss
  depends_on:
  - copy-packages-for-docker

- name: postgres-integration-tests
  image: grafana/build-container:1.2.28
  commands:
  - apt-get update
  - apt-get install -yq postgresql-client
  - ./bin/dockerize -wait tcp://postgres:5432 -timeout 120s
  - psql -p 5432 -h postgres -U grafanatest -d grafanatest -f devenv/docker/blocks/postgres_tests/setup.sql
  - go clean -testcache
  - ./bin/grabpl integration-tests --database postgres
  environment:
    GRAFANA_TEST_DB: postgres
    PGPASSWORD: grafanatest
    POSTGRES_HOST: postgres
  depends_on:
  - test-backend
  - test-frontend

- name: mysql-integration-tests
  image: grafana/build-container:1.2.28
  commands:
  - apt-get update
  - apt-get install -yq default-mysql-client
  - ./bin/dockerize -wait tcp://mysql:3306 -timeout 120s
  - cat devenv/docker/blocks/mysql_tests/setup.sql | mysql -h mysql -P 3306 -u root -prootpass
  - go clean -testcache
  - ./bin/grabpl integration-tests --database mysql
  environment:
    GRAFANA_TEST_DB: mysql
    MYSQL_HOST: mysql
  depends_on:
  - test-backend
  - test-frontend

services:
- name: postgres
  image: postgres:12.3-alpine
  environment:
    POSTGRES_DB: grafanatest
    POSTGRES_PASSWORD: grafanatest
    POSTGRES_USER: grafanatest

- name: mysql
  image: mysql:5.6.48
  environment:
    MYSQL_DATABASE: grafana_tests
    MYSQL_PASSWORD: password
    MYSQL_ROOT_PASSWORD: rootpass
    MYSQL_USER: grafana

trigger:
  event:
  - pull_request

---
kind: pipeline
type: docker
name: build-master

platform:
  os: linux
  arch: amd64

steps:
- name: identify-runner
  image: alpine:3.12
  commands:
  - echo $DRONE_RUNNER_NAME

- name: initialize
  image: grafana/build-container:1.2.28
  commands:
  - mkdir -p bin
  - curl -fL -o bin/grabpl https://grafana-downloads.storage.googleapis.com/grafana-build-pipeline/v0.5.22/grabpl
  - chmod +x bin/grabpl
  - curl -fLO https://github.com/jwilder/dockerize/releases/download/v$${DOCKERIZE_VERSION}/dockerize-linux-amd64-v$${DOCKERIZE_VERSION}.tar.gz
  - tar -C bin -xzvf dockerize-linux-amd64-v$${DOCKERIZE_VERSION}.tar.gz
  - rm dockerize-linux-amd64-v$${DOCKERIZE_VERSION}.tar.gz
  - yarn install --frozen-lockfile --no-progress
  environment:
    DOCKERIZE_VERSION: 0.6.1

- name: trigger-enterprise-downstream
  image: grafana/drone-downstream
  settings:
    params:
    - SOURCE_BUILD_NUMBER=${DRONE_BUILD_NUMBER}
    - SOURCE_COMMIT=${DRONE_COMMIT}
    repositories:
    - grafana/grafana-enterprise
    server: https://drone.grafana.net
    token:
      from_secret: drone_token

- name: lint-backend
  image: grafana/build-container:1.2.28
  commands:
  - golangci-lint run --config scripts/go/configs/.golangci.toml ./pkg/...
  - revive -formatter stylish -config scripts/go/configs/revive.toml ./pkg/...
  - ./scripts/revive-strict
  - ./scripts/tidy-check.sh
  - ./grafana-mixin/scripts/lint.sh
  - ./grafana-mixin/scripts/build.sh
  environment:
    CGO_ENABLED: 1
  depends_on:
  - initialize

- name: codespell
  image: grafana/build-container:1.2.28
  commands:
  - "echo -e \"unknwon\nreferer\nerrorstring\neror\niam\" > words_to_ignore.txt"
  - codespell -I words_to_ignore.txt docs/
  depends_on:
  - initialize

- name: shellcheck
  image: grafana/build-container:1.2.28
  commands:
  - curl -fLO http://storage.googleapis.com/grafana-downloads/ci-dependencies/shellcheck-v$${VERSION}.linux.x86_64.tar.xz
  - echo $$CHKSUM shellcheck-v$${VERSION}.linux.x86_64.tar.xz | sha512sum --check --strict --status
  - tar xf shellcheck-v$${VERSION}.linux.x86_64.tar.xz
  - mv shellcheck-v$${VERSION}/shellcheck /usr/local/bin/
  - rm -rf shellcheck-v$${VERSION}*
  - ./bin/grabpl shellcheck
  environment:
    CHKSUM: beca3d7819a6bdcfbd044576df4fc284053b48f468b2f03428fe66f4ceb2c05d9b5411357fa15003cb0311406c255084cf7283a3b8fce644c340c2f6aa910b9f
    VERSION: 0.7.1
  depends_on:
  - initialize

- name: test-backend
  image: grafana/build-container:1.2.28
  commands:
  - ./bin/grabpl test-backend
  - ./bin/grabpl integration-tests
  depends_on:
  - initialize
  - lint-backend

- name: test-frontend
  image: grafana/build-container:1.2.28
  commands:
  - yarn run ci:test-frontend
  environment:
    TEST_MAX_WORKERS: 50%
  depends_on:
  - initialize

- name: publish-frontend-metrics
  image: grafana/build-container:1.2.28
  commands:
  - ./scripts/ci-frontend-metrics.sh | ./bin/grabpl publish-metrics $${GRAFANA_MISC_STATS_API_KEY}
  environment:
    GRAFANA_MISC_STATS_API_KEY:
      from_secret: grafana_misc_stats_api_key
  failure: ignore
  depends_on:
  - initialize

- name: build-backend
  image: grafana/build-container:1.2.28
  commands:
  - ./bin/grabpl build-backend --jobs 8 --edition oss --build-id ${DRONE_BUILD_NUMBER} --no-pull-enterprise
  depends_on:
  - initialize
  - lint-backend
  - test-backend

- name: build-frontend
  image: grafana/build-container:1.2.28
  commands:
  - ./bin/grabpl build-frontend --jobs 8 --no-install-deps --edition oss --build-id ${DRONE_BUILD_NUMBER} --no-pull-enterprise
  depends_on:
  - initialize
  - test-frontend

- name: build-plugins
  image: grafana/build-container:1.2.28
  commands:
  - ./bin/grabpl build-plugins --jobs 8 --edition oss --no-install-deps --sign --signing-admin
  environment:
    GRAFANA_API_KEY:
      from_secret: grafana_api_key
  depends_on:
  - initialize
  - lint-backend

- name: package
  image: grafana/build-container:1.2.28
  commands:
  - ./bin/grabpl package --jobs 8 --edition oss --build-id ${DRONE_BUILD_NUMBER} --no-pull-enterprise --sign
  environment:
    GITHUB_TOKEN:
      from_secret: github_token
    GPG_KEY_PASSWORD:
      from_secret: gpg_key_password
    GPG_PRIV_KEY:
      from_secret: gpg_priv_key
    GPG_PUB_KEY:
      from_secret: gpg_pub_key
    GRAFANA_API_KEY:
      from_secret: grafana_api_key
  depends_on:
  - build-backend
  - build-frontend
  - build-plugins
  - test-backend
  - test-frontend
  - codespell
  - shellcheck

- name: end-to-end-tests-server
  image: grafana/build-container:1.2.28
  detach: true
  commands:
  - ./e2e/start-server
  depends_on:
  - package

- name: end-to-end-tests
  image: grafana/ci-e2e:12.19.0-1
  commands:
  - ./node_modules/.bin/cypress install
  - ./bin/grabpl e2e-tests
  environment:
    HOST: end-to-end-tests-server
  depends_on:
  - end-to-end-tests-server

- name: build-storybook
  image: grafana/build-container:1.2.28
  commands:
  - yarn storybook:build
  environment:
    NODE_OPTIONS: --max_old_space_size=4096
  depends_on:
  - package

- name: publish-storybook
  image: grafana/grafana-ci-deploy:1.2.6
  commands:
  - printenv GCP_KEY | base64 -d > /tmp/gcpkey.json
  - gcloud auth activate-service-account --key-file=/tmp/gcpkey.json
  - gsutil -m rsync -d -r ./packages/grafana-ui/dist/storybook gs://grafana-storybook/canary
  environment:
    GCP_KEY:
      from_secret: gcp_key
  depends_on:
  - build-storybook

- name: build-frontend-docs
  image: grafana/build-container:1.2.28
  commands:
  - ./scripts/ci-reference-docs-lint.sh ci
  depends_on:
  - build-frontend

- name: build-docs-website
  image: grafana/docs-base:latest
  commands:
  - mkdir -p /hugo/content/docs/grafana
  - cp -r docs/sources /hugo/content/docs/grafana/latest
  - cd /hugo && make prod
  depends_on:
  - initialize
  - build-frontend-docs

- name: copy-packages-for-docker
  image: grafana/build-container:1.2.28
  commands:
  - cp dist/*.tar.gz* packaging/docker/
  depends_on:
  - package

- name: build-docker-images
  image: grafana/drone-grafana-docker:0.3.2
  settings:
    edition: oss
    password:
      from_secret: docker_password
    username:
      from_secret: docker_user
  depends_on:
  - copy-packages-for-docker

- name: build-docker-images-ubuntu
  image: grafana/drone-grafana-docker:0.3.2
  settings:
    edition: oss
    password:
      from_secret: docker_password
    ubuntu: true
    username:
      from_secret: docker_user
  depends_on:
  - copy-packages-for-docker

- name: postgres-integration-tests
  image: grafana/build-container:1.2.28
  commands:
  - apt-get update
  - apt-get install -yq postgresql-client
  - ./bin/dockerize -wait tcp://postgres:5432 -timeout 120s
  - psql -p 5432 -h postgres -U grafanatest -d grafanatest -f devenv/docker/blocks/postgres_tests/setup.sql
  - go clean -testcache
  - ./bin/grabpl integration-tests --database postgres
  environment:
    GRAFANA_TEST_DB: postgres
    PGPASSWORD: grafanatest
    POSTGRES_HOST: postgres
  depends_on:
  - test-backend
  - test-frontend

- name: mysql-integration-tests
  image: grafana/build-container:1.2.28
  commands:
  - apt-get update
  - apt-get install -yq default-mysql-client
  - ./bin/dockerize -wait tcp://mysql:3306 -timeout 120s
  - cat devenv/docker/blocks/mysql_tests/setup.sql | mysql -h mysql -P 3306 -u root -prootpass
  - go clean -testcache
  - ./bin/grabpl integration-tests --database mysql
  environment:
    GRAFANA_TEST_DB: mysql
    MYSQL_HOST: mysql
  depends_on:
  - test-backend
  - test-frontend

- name: release-next-npm-packages
  image: grafana/build-container:1.2.28
  commands:
  - ./node_modules/.bin/lerna bootstrap
  - echo "//registry.npmjs.org/:_authToken=$${NPM_TOKEN}" >> ~/.npmrc
  - ./scripts/circle-release-next-packages.sh
  environment:
    NPM_TOKEN:
      from_secret: npm_token
  depends_on:
  - end-to-end-tests

- name: upload-packages
  image: grafana/grafana-ci-deploy:1.2.6
  commands:
  - ./bin/grabpl upload-packages --edition oss
  environment:
    GCP_GRAFANA_UPLOAD_KEY:
      from_secret: gcp_key
    GPG_KEY_PASSWORD:
      from_secret: gpg_key_password
    GPG_PRIV_KEY:
      from_secret: gpg_priv_key
    GPG_PUB_KEY:
      from_secret: gpg_pub_key
    GRAFANA_COM_API_KEY:
      from_secret: grafana_api_key
  depends_on:
  - package
  - end-to-end-tests
  - mysql-integration-tests
  - postgres-integration-tests

services:
- name: postgres
  image: postgres:12.3-alpine
  environment:
    POSTGRES_DB: grafanatest
    POSTGRES_PASSWORD: grafanatest
    POSTGRES_USER: grafanatest

- name: mysql
  image: mysql:5.6.48
  environment:
    MYSQL_DATABASE: grafana_tests
    MYSQL_PASSWORD: password
    MYSQL_ROOT_PASSWORD: rootpass
    MYSQL_USER: grafana

trigger:
  branch:
  - master
  event:
  - push

---
kind: pipeline
type: docker
name: windows-master

platform:
  os: windows
  arch: amd64
  version: 1809

steps:
- name: identify-runner
  image: mcr.microsoft.com/windows:1809
  commands:
  - echo $env:DRONE_RUNNER_NAME

- name: initialize
  image: grafana/ci-wix:0.1.1
  commands:
  - git config --system core.autocrlf false
  - git reset --hard
  - git config -l
  - dos2unix pkg/plugins/testdata/behind-feature-flag/gel/plugin.json
  - git status
  - $$ProgressPreference = "SilentlyContinue"
  - Invoke-WebRequest https://grafana-downloads.storage.googleapis.com/grafana-build-pipeline/v0.5.22/windows/grabpl.exe -OutFile grabpl.exe
<<<<<<< HEAD

- name: test-backend
  image: grafana/ci-build-windows:0.1.6
  commands:
  - .\grabpl test-backend
  - .\grabpl integration-tests
  depends_on:
  - initialize
=======
>>>>>>> cb1449e4

- name: build-windows-installer
  image: grafana/ci-wix:0.1.1
  commands:
  - $$gcpKey = $$env:GCP_KEY
  - "[System.Text.Encoding]::UTF8.GetString([System.Convert]::FromBase64String($$gcpKey)) > gcpkey.json"
  - dos2unix gcpkey.json
  - gcloud auth activate-service-account --key-file=gcpkey.json
  - rm gcpkey.json
  - cp C:\App\nssm-2.24.zip .
  - .\grabpl.exe windows-installer --edition oss --build-id $$env:DRONE_BUILD_NUMBER
  - $$fname = ((Get-Childitem grafana*.msi -name) -split "`n")[0]
  - gsutil cp $$fname gs://grafana-downloads/oss/master/
  - gsutil cp "$$fname.sha256" gs://grafana-downloads/oss/master/
  environment:
    GCP_KEY:
      from_secret: gcp_key
  depends_on:
  - initialize

trigger:
  branch:
  - master
  event:
  - push

depends_on:
- build-master

---
kind: pipeline
type: docker
name: publish-master

platform:
  os: linux
  arch: amd64

steps:
- name: identify-runner
  image: alpine:3.12
  commands:
  - echo $DRONE_RUNNER_NAME

- name: initialize
  image: grafana/build-container:1.2.28
  commands:
  - mkdir -p bin
  - curl -fL -o bin/grabpl https://grafana-downloads.storage.googleapis.com/grafana-build-pipeline/v0.5.22/grabpl
  - chmod +x bin/grabpl
  environment:
    DOCKERIZE_VERSION: 0.6.1

- name: publish-packages
  image: grafana/grafana-ci-deploy:1.2.6
  commands:
  - ./bin/grabpl publish-packages --edition oss --build-id ${DRONE_BUILD_NUMBER}
  environment:
    GRAFANA_COM_API_KEY:
      from_secret: grafana_api_key
  depends_on:
  - initialize

trigger:
  branch:
  - master
  event:
  - push

depends_on:
- build-master
- windows-master

---
kind: pipeline
type: docker
name: notify-master

platform:
  os: linux
  arch: amd64

steps:
- name: slack
  image: plugins/slack
  settings:
    channel: grafana-ci-notifications
    template: "Build {{build.number}} failed: {{build.link}}"
    webhook:
      from_secret: slack_webhook

trigger:
  branch:
  - master
  event:
  - push
  status:
  - failure

depends_on:
- build-master
- windows-master
- publish-master

---
kind: pipeline
type: docker
name: oss-build-release

platform:
  os: linux
  arch: amd64

steps:
- name: identify-runner
  image: alpine:3.12
  commands:
  - echo $DRONE_RUNNER_NAME

- name: initialize
  image: grafana/build-container:1.2.28
  commands:
  - mkdir -p bin
  - curl -fL -o bin/grabpl https://grafana-downloads.storage.googleapis.com/grafana-build-pipeline/v0.5.22/grabpl
  - chmod +x bin/grabpl
  - ./bin/grabpl verify-version ${DRONE_TAG}
  - curl -fLO https://github.com/jwilder/dockerize/releases/download/v$${DOCKERIZE_VERSION}/dockerize-linux-amd64-v$${DOCKERIZE_VERSION}.tar.gz
  - tar -C bin -xzvf dockerize-linux-amd64-v$${DOCKERIZE_VERSION}.tar.gz
  - rm dockerize-linux-amd64-v$${DOCKERIZE_VERSION}.tar.gz
  - yarn install --frozen-lockfile --no-progress
  environment:
    DOCKERIZE_VERSION: 0.6.1

- name: lint-backend
  image: grafana/build-container:1.2.28
  commands:
  - golangci-lint run --config scripts/go/configs/.golangci.toml ./pkg/...
  - revive -formatter stylish -config scripts/go/configs/revive.toml ./pkg/...
  - ./scripts/revive-strict
  - ./scripts/tidy-check.sh
  - ./grafana-mixin/scripts/lint.sh
  - ./grafana-mixin/scripts/build.sh
  environment:
    CGO_ENABLED: 1
  depends_on:
  - initialize

- name: codespell
  image: grafana/build-container:1.2.28
  commands:
  - "echo -e \"unknwon\nreferer\nerrorstring\neror\niam\" > words_to_ignore.txt"
  - codespell -I words_to_ignore.txt docs/
  depends_on:
  - initialize

- name: shellcheck
  image: grafana/build-container:1.2.28
  commands:
  - curl -fLO http://storage.googleapis.com/grafana-downloads/ci-dependencies/shellcheck-v$${VERSION}.linux.x86_64.tar.xz
  - echo $$CHKSUM shellcheck-v$${VERSION}.linux.x86_64.tar.xz | sha512sum --check --strict --status
  - tar xf shellcheck-v$${VERSION}.linux.x86_64.tar.xz
  - mv shellcheck-v$${VERSION}/shellcheck /usr/local/bin/
  - rm -rf shellcheck-v$${VERSION}*
  - ./bin/grabpl shellcheck
  environment:
    CHKSUM: beca3d7819a6bdcfbd044576df4fc284053b48f468b2f03428fe66f4ceb2c05d9b5411357fa15003cb0311406c255084cf7283a3b8fce644c340c2f6aa910b9f
    VERSION: 0.7.1
  depends_on:
  - initialize

- name: test-backend
  image: grafana/build-container:1.2.28
  commands:
  - ./bin/grabpl test-backend
  - ./bin/grabpl integration-tests
  depends_on:
  - initialize
  - lint-backend

- name: test-frontend
  image: grafana/build-container:1.2.28
  commands:
  - yarn run ci:test-frontend
  environment:
    TEST_MAX_WORKERS: 50%
  depends_on:
  - initialize

- name: build-backend
  image: grafana/build-container:1.2.28
  commands:
  - ./bin/grabpl build-backend --jobs 8 --edition oss --github-token $${GITHUB_TOKEN} --no-pull-enterprise ${DRONE_TAG}
  environment:
    GITHUB_TOKEN:
      from_secret: github_token
  depends_on:
  - initialize
  - lint-backend
  - test-backend

- name: build-frontend
  image: grafana/build-container:1.2.28
  commands:
  - ./bin/grabpl build-frontend --jobs 8 --github-token $${GITHUB_TOKEN} --no-install-deps --edition oss --no-pull-enterprise ${DRONE_TAG}
  depends_on:
  - initialize
  - test-frontend

- name: build-plugins
  image: grafana/build-container:1.2.28
  commands:
  - ./bin/grabpl build-plugins --jobs 8 --edition oss --no-install-deps --sign --signing-admin
  environment:
    GRAFANA_API_KEY:
      from_secret: grafana_api_key
  depends_on:
  - initialize
  - lint-backend

- name: package
  image: grafana/build-container:1.2.28
  commands:
  - ./bin/grabpl package --jobs 8 --edition oss --github-token $${GITHUB_TOKEN} --no-pull-enterprise --sign ${DRONE_TAG}
  environment:
    GITHUB_TOKEN:
      from_secret: github_token
    GPG_KEY_PASSWORD:
      from_secret: gpg_key_password
    GPG_PRIV_KEY:
      from_secret: gpg_priv_key
    GPG_PUB_KEY:
      from_secret: gpg_pub_key
    GRAFANA_API_KEY:
      from_secret: grafana_api_key
  depends_on:
  - build-backend
  - build-frontend
  - build-plugins
  - test-backend
  - test-frontend
  - codespell
  - shellcheck

- name: end-to-end-tests-server
  image: grafana/build-container:1.2.28
  detach: true
  commands:
  - ./e2e/start-server
  depends_on:
  - package

- name: end-to-end-tests
  image: grafana/ci-e2e:12.19.0-1
  commands:
  - ./node_modules/.bin/cypress install
  - ./bin/grabpl e2e-tests
  environment:
    HOST: end-to-end-tests-server
  depends_on:
  - end-to-end-tests-server

- name: build-storybook
  image: grafana/build-container:1.2.28
  commands:
  - yarn storybook:build
  environment:
    NODE_OPTIONS: --max_old_space_size=4096
  depends_on:
  - package

- name: copy-packages-for-docker
  image: grafana/build-container:1.2.28
  commands:
  - cp dist/*.tar.gz* packaging/docker/
  depends_on:
  - package

- name: build-docker-images
  image: grafana/drone-grafana-docker:0.3.2
  settings:
    edition: oss
    password:
      from_secret: docker_password
    username:
      from_secret: docker_user
  depends_on:
  - copy-packages-for-docker

- name: build-docker-images-ubuntu
  image: grafana/drone-grafana-docker:0.3.2
  settings:
    edition: oss
    password:
      from_secret: docker_password
    ubuntu: true
    username:
      from_secret: docker_user
  depends_on:
  - copy-packages-for-docker

- name: postgres-integration-tests
  image: grafana/build-container:1.2.28
  commands:
  - apt-get update
  - apt-get install -yq postgresql-client
  - ./bin/dockerize -wait tcp://postgres:5432 -timeout 120s
  - psql -p 5432 -h postgres -U grafanatest -d grafanatest -f devenv/docker/blocks/postgres_tests/setup.sql
  - go clean -testcache
  - ./bin/grabpl integration-tests --database postgres
  environment:
    GRAFANA_TEST_DB: postgres
    PGPASSWORD: grafanatest
    POSTGRES_HOST: postgres
  depends_on:
  - test-backend
  - test-frontend

- name: mysql-integration-tests
  image: grafana/build-container:1.2.28
  commands:
  - apt-get update
  - apt-get install -yq default-mysql-client
  - ./bin/dockerize -wait tcp://mysql:3306 -timeout 120s
  - cat devenv/docker/blocks/mysql_tests/setup.sql | mysql -h mysql -P 3306 -u root -prootpass
  - go clean -testcache
  - ./bin/grabpl integration-tests --database mysql
  environment:
    GRAFANA_TEST_DB: mysql
    MYSQL_HOST: mysql
  depends_on:
  - test-backend
  - test-frontend

- name: upload-packages
  image: grafana/grafana-ci-deploy:1.2.6
  commands:
  - ./bin/grabpl upload-packages --edition oss
  environment:
    GCP_GRAFANA_UPLOAD_KEY:
      from_secret: gcp_key
    GPG_KEY_PASSWORD:
      from_secret: gpg_key_password
    GPG_PRIV_KEY:
      from_secret: gpg_priv_key
    GPG_PUB_KEY:
      from_secret: gpg_pub_key
    GRAFANA_COM_API_KEY:
      from_secret: grafana_api_key
  depends_on:
  - package
  - end-to-end-tests
  - mysql-integration-tests
  - postgres-integration-tests

- name: release-npm-packages
  image: grafana/build-container:1.2.28
  commands:
  - ./node_modules/.bin/lerna bootstrap
  - echo "//registry.npmjs.org/:_authToken=$${NPM_TOKEN}" >> ~/.npmrc
  - ./scripts/build/release-packages.sh ${DRONE_TAG}
  environment:
    NPM_TOKEN:
      from_secret: npm_token
  depends_on:
  - end-to-end-tests

- name: publish-storybook
  image: grafana/grafana-ci-deploy:1.2.6
  commands:
  - printenv GCP_KEY | base64 -d > /tmp/gcpkey.json
  - gcloud auth activate-service-account --key-file=/tmp/gcpkey.json
  - gsutil -m rsync -d -r ./packages/grafana-ui/dist/storybook gs://grafana-storybook/latest
  - gsutil -m rsync -d -r ./packages/grafana-ui/dist/storybook gs://grafana-storybook/${DRONE_TAG}
  environment:
    GCP_KEY:
      from_secret: gcp_key
  depends_on:
  - build-storybook

services:
- name: postgres
  image: postgres:12.3-alpine
  environment:
    POSTGRES_DB: grafanatest
    POSTGRES_PASSWORD: grafanatest
    POSTGRES_USER: grafanatest

- name: mysql
  image: mysql:5.6.48
  environment:
    MYSQL_DATABASE: grafana_tests
    MYSQL_PASSWORD: password
    MYSQL_ROOT_PASSWORD: rootpass
    MYSQL_USER: grafana

trigger:
  ref:
  - refs/tags/v*

---
kind: pipeline
type: docker
name: oss-windows-release

platform:
  os: windows
  arch: amd64
  version: 1809

steps:
- name: identify-runner
  image: mcr.microsoft.com/windows:1809
  commands:
  - echo $env:DRONE_RUNNER_NAME

- name: initialize
  image: grafana/ci-wix:0.1.1
  commands:
  - git config --system core.autocrlf false
  - git reset --hard
  - git config -l
  - dos2unix pkg/plugins/testdata/behind-feature-flag/gel/plugin.json
  - git status
  - $$ProgressPreference = "SilentlyContinue"
  - Invoke-WebRequest https://grafana-downloads.storage.googleapis.com/grafana-build-pipeline/v0.5.22/windows/grabpl.exe -OutFile grabpl.exe
<<<<<<< HEAD

- name: test-backend
  image: grafana/ci-build-windows:0.1.6
  commands:
  - .\grabpl test-backend
  - .\grabpl integration-tests
  depends_on:
  - initialize
=======
>>>>>>> cb1449e4

- name: build-windows-installer
  image: grafana/ci-wix:0.1.1
  commands:
  - $$gcpKey = $$env:GCP_KEY
  - "[System.Text.Encoding]::UTF8.GetString([System.Convert]::FromBase64String($$gcpKey)) > gcpkey.json"
  - dos2unix gcpkey.json
  - gcloud auth activate-service-account --key-file=gcpkey.json
  - rm gcpkey.json
  - cp C:\App\nssm-2.24.zip .
  - .\grabpl.exe windows-installer --edition oss ${DRONE_TAG}
  - $$fname = ((Get-Childitem grafana*.msi -name) -split "`n")[0]
  - gsutil cp $$fname gs://grafana-downloads/oss/release/
  - gsutil cp "$$fname.sha256" gs://grafana-downloads/oss/release/
  environment:
    GCP_KEY:
      from_secret: gcp_key
  depends_on:
  - initialize

trigger:
  ref:
  - refs/tags/v*

depends_on:
- oss-build-release

---
kind: pipeline
type: docker
name: enterprise-build-release

platform:
  os: linux
  arch: amd64

clone:
  disable: true

steps:
- name: identify-runner
  image: alpine:3.12
  commands:
  - echo $DRONE_RUNNER_NAME

- name: clone
  image: grafana/build-container:1.2.28
  commands:
  - mkdir -p bin
  - curl -fL -o bin/grabpl https://grafana-downloads.storage.googleapis.com/grafana-build-pipeline/v0.5.22/grabpl
  - chmod +x bin/grabpl
  - git clone "https://$${GITHUB_TOKEN}@github.com/grafana/grafana-enterprise.git"
  - cd grafana-enterprise
  - git checkout ${DRONE_TAG}
  environment:
    GITHUB_TOKEN:
      from_secret: github_token

- name: initialize
  image: grafana/build-container:1.2.28
  commands:
  - mv bin/grabpl /tmp/
  - rmdir bin
  - mv grafana-enterprise /tmp/
  - /tmp/grabpl init-enterprise /tmp/grafana-enterprise ${DRONE_TAG}
  - mkdir bin
  - mv /tmp/grabpl bin/
  - ./bin/grabpl verify-version ${DRONE_TAG}
  - curl -fLO https://github.com/jwilder/dockerize/releases/download/v$${DOCKERIZE_VERSION}/dockerize-linux-amd64-v$${DOCKERIZE_VERSION}.tar.gz
  - tar -C bin -xzvf dockerize-linux-amd64-v$${DOCKERIZE_VERSION}.tar.gz
  - rm dockerize-linux-amd64-v$${DOCKERIZE_VERSION}.tar.gz
  - yarn install --frozen-lockfile --no-progress
  environment:
    DOCKERIZE_VERSION: 0.6.1
  depends_on:
  - clone

- name: lint-backend
  image: grafana/build-container:1.2.28
  commands:
  - golangci-lint run --config scripts/go/configs/.golangci.toml ./pkg/...
  - revive -formatter stylish -config scripts/go/configs/revive.toml ./pkg/...
  - ./scripts/revive-strict
  - ./scripts/tidy-check.sh
  - ./grafana-mixin/scripts/lint.sh
  - ./grafana-mixin/scripts/build.sh
  environment:
    CGO_ENABLED: 1
  depends_on:
  - initialize

- name: codespell
  image: grafana/build-container:1.2.28
  commands:
  - "echo -e \"unknwon\nreferer\nerrorstring\neror\niam\" > words_to_ignore.txt"
  - codespell -I words_to_ignore.txt docs/
  depends_on:
  - initialize

- name: shellcheck
  image: grafana/build-container:1.2.28
  commands:
  - curl -fLO http://storage.googleapis.com/grafana-downloads/ci-dependencies/shellcheck-v$${VERSION}.linux.x86_64.tar.xz
  - echo $$CHKSUM shellcheck-v$${VERSION}.linux.x86_64.tar.xz | sha512sum --check --strict --status
  - tar xf shellcheck-v$${VERSION}.linux.x86_64.tar.xz
  - mv shellcheck-v$${VERSION}/shellcheck /usr/local/bin/
  - rm -rf shellcheck-v$${VERSION}*
  - ./bin/grabpl shellcheck
  environment:
    CHKSUM: beca3d7819a6bdcfbd044576df4fc284053b48f468b2f03428fe66f4ceb2c05d9b5411357fa15003cb0311406c255084cf7283a3b8fce644c340c2f6aa910b9f
    VERSION: 0.7.1
  depends_on:
  - initialize

- name: test-backend
  image: grafana/build-container:1.2.28
  commands:
  - ./bin/grabpl test-backend
  - ./bin/grabpl integration-tests
  depends_on:
  - initialize
  - lint-backend

- name: test-frontend
  image: grafana/build-container:1.2.28
  commands:
  - yarn run ci:test-frontend
  environment:
    TEST_MAX_WORKERS: 50%
  depends_on:
  - initialize

- name: build-backend
  image: grafana/build-container:1.2.28
  commands:
  - ./bin/grabpl build-backend --jobs 8 --edition enterprise --github-token $${GITHUB_TOKEN} --no-pull-enterprise ${DRONE_TAG}
  environment:
    GITHUB_TOKEN:
      from_secret: github_token
  depends_on:
  - initialize
  - lint-backend
  - test-backend

- name: build-frontend
  image: grafana/build-container:1.2.28
  commands:
  - ./bin/grabpl build-frontend --jobs 8 --github-token $${GITHUB_TOKEN} --no-install-deps --edition enterprise --no-pull-enterprise ${DRONE_TAG}
  depends_on:
  - initialize
  - test-frontend

- name: build-plugins
  image: grafana/build-container:1.2.28
  commands:
  - ./bin/grabpl build-plugins --jobs 8 --edition enterprise --no-install-deps --sign --signing-admin
  environment:
    GRAFANA_API_KEY:
      from_secret: grafana_api_key
  depends_on:
  - initialize
  - lint-backend

- name: package
  image: grafana/build-container:1.2.28
  commands:
  - ./bin/grabpl package --jobs 8 --edition enterprise --github-token $${GITHUB_TOKEN} --no-pull-enterprise --sign ${DRONE_TAG}
  environment:
    GITHUB_TOKEN:
      from_secret: github_token
    GPG_KEY_PASSWORD:
      from_secret: gpg_key_password
    GPG_PRIV_KEY:
      from_secret: gpg_priv_key
    GPG_PUB_KEY:
      from_secret: gpg_pub_key
    GRAFANA_API_KEY:
      from_secret: grafana_api_key
  depends_on:
  - build-backend
  - build-frontend
  - build-plugins
  - test-backend
  - test-frontend
  - codespell
  - shellcheck

- name: end-to-end-tests-server
  image: grafana/build-container:1.2.28
  detach: true
  commands:
  - ./e2e/start-server
  depends_on:
  - package

- name: end-to-end-tests
  image: grafana/ci-e2e:12.19.0-1
  commands:
  - ./node_modules/.bin/cypress install
  - ./bin/grabpl e2e-tests
  environment:
    HOST: end-to-end-tests-server
  depends_on:
  - end-to-end-tests-server

- name: copy-packages-for-docker
  image: grafana/build-container:1.2.28
  commands:
  - cp dist/*.tar.gz* packaging/docker/
  depends_on:
  - package

- name: build-docker-images
  image: grafana/drone-grafana-docker:0.3.2
  settings:
    edition: enterprise
    password:
      from_secret: docker_password
    username:
      from_secret: docker_user
  depends_on:
  - copy-packages-for-docker

- name: build-docker-images-ubuntu
  image: grafana/drone-grafana-docker:0.3.2
  settings:
    edition: enterprise
    password:
      from_secret: docker_password
    ubuntu: true
    username:
      from_secret: docker_user
  depends_on:
  - copy-packages-for-docker

- name: postgres-integration-tests
  image: grafana/build-container:1.2.28
  commands:
  - apt-get update
  - apt-get install -yq postgresql-client
  - ./bin/dockerize -wait tcp://postgres:5432 -timeout 120s
  - psql -p 5432 -h postgres -U grafanatest -d grafanatest -f devenv/docker/blocks/postgres_tests/setup.sql
  - go clean -testcache
  - ./bin/grabpl integration-tests --database postgres
  environment:
    GRAFANA_TEST_DB: postgres
    PGPASSWORD: grafanatest
    POSTGRES_HOST: postgres
  depends_on:
  - test-backend
  - test-frontend

- name: mysql-integration-tests
  image: grafana/build-container:1.2.28
  commands:
  - apt-get update
  - apt-get install -yq default-mysql-client
  - ./bin/dockerize -wait tcp://mysql:3306 -timeout 120s
  - cat devenv/docker/blocks/mysql_tests/setup.sql | mysql -h mysql -P 3306 -u root -prootpass
  - go clean -testcache
  - ./bin/grabpl integration-tests --database mysql
  environment:
    GRAFANA_TEST_DB: mysql
    MYSQL_HOST: mysql
  depends_on:
  - test-backend
  - test-frontend

- name: upload-packages
  image: grafana/grafana-ci-deploy:1.2.6
  commands:
  - ./bin/grabpl upload-packages --edition enterprise
  environment:
    GCP_GRAFANA_UPLOAD_KEY:
      from_secret: gcp_key
    GPG_KEY_PASSWORD:
      from_secret: gpg_key_password
    GPG_PRIV_KEY:
      from_secret: gpg_priv_key
    GPG_PUB_KEY:
      from_secret: gpg_pub_key
    GRAFANA_COM_API_KEY:
      from_secret: grafana_api_key
  depends_on:
  - package
  - end-to-end-tests
  - mysql-integration-tests
  - postgres-integration-tests

services:
- name: postgres
  image: postgres:12.3-alpine
  environment:
    POSTGRES_DB: grafanatest
    POSTGRES_PASSWORD: grafanatest
    POSTGRES_USER: grafanatest

- name: mysql
  image: mysql:5.6.48
  environment:
    MYSQL_DATABASE: grafana_tests
    MYSQL_PASSWORD: password
    MYSQL_ROOT_PASSWORD: rootpass
    MYSQL_USER: grafana

trigger:
  ref:
  - refs/tags/v*

---
kind: pipeline
type: docker
name: enterprise-windows-release

platform:
  os: windows
  arch: amd64
  version: 1809

clone:
  disable: true

steps:
- name: identify-runner
  image: mcr.microsoft.com/windows:1809
  commands:
  - echo $env:DRONE_RUNNER_NAME

- name: clone
  image: grafana/ci-wix:0.1.1
  commands:
  - $$ProgressPreference = "SilentlyContinue"
  - Invoke-WebRequest https://grafana-downloads.storage.googleapis.com/grafana-build-pipeline/v0.5.22/windows/grabpl.exe -OutFile grabpl.exe
  - git clone "https://$$env:GITHUB_TOKEN@github.com/grafana/grafana-enterprise.git"
  - cd grafana-enterprise
  - git checkout ${DRONE_TAG}
  environment:
    GITHUB_TOKEN:
      from_secret: github_token

- name: initialize
  image: grafana/ci-wix:0.1.1
  commands:
  - git config --system core.autocrlf false
  - git reset --hard
  - git config -l
  - dos2unix pkg/plugins/testdata/behind-feature-flag/gel/plugin.json
  - git status
  - cp -r grafana-enterprise C:\App\grafana-enterprise
  - rm -r -force grafana-enterprise
  - cp grabpl.exe C:\App\grabpl.exe
  - rm -force grabpl.exe
  - C:\App\grabpl.exe init-enterprise C:\App\grafana-enterprise
  - cp C:\App\grabpl.exe grabpl.exe
  depends_on:
  - clone

- name: test-backend
  image: grafana/ci-build-windows:0.1.6
  commands:
  - .\grabpl test-backend
  - .\grabpl integration-tests
  depends_on:
  - initialize

- name: build-windows-installer
  image: grafana/ci-wix:0.1.1
  commands:
  - $$gcpKey = $$env:GCP_KEY
  - "[System.Text.Encoding]::UTF8.GetString([System.Convert]::FromBase64String($$gcpKey)) > gcpkey.json"
  - dos2unix gcpkey.json
  - gcloud auth activate-service-account --key-file=gcpkey.json
  - rm gcpkey.json
  - cp C:\App\nssm-2.24.zip .
  - .\grabpl.exe windows-installer --edition enterprise ${DRONE_TAG}
  - $$fname = ((Get-Childitem grafana*.msi -name) -split "`n")[0]
  - gsutil cp $$fname gs://grafana-downloads/enterprise/release/
  - gsutil cp "$$fname.sha256" gs://grafana-downloads/enterprise/release/
  environment:
    GCP_KEY:
      from_secret: gcp_key
  depends_on:
  - initialize

trigger:
  ref:
  - refs/tags/v*

depends_on:
- enterprise-build-release

---
kind: pipeline
type: docker
name: publish-release

platform:
  os: linux
  arch: amd64

steps:
- name: identify-runner
  image: alpine:3.12
  commands:
  - echo $DRONE_RUNNER_NAME

- name: initialize
  image: grafana/build-container:1.2.28
  commands:
  - mkdir -p bin
  - curl -fL -o bin/grabpl https://grafana-downloads.storage.googleapis.com/grafana-build-pipeline/v0.5.22/grabpl
  - chmod +x bin/grabpl
  - ./bin/grabpl verify-version ${DRONE_TAG}
  environment:
    DOCKERIZE_VERSION: 0.6.1

- name: publish-packages
  image: grafana/grafana-ci-deploy:1.2.6
  commands:
  - ./bin/grabpl publish-packages --edition oss ${DRONE_TAG}
  - ./bin/grabpl publish-packages --edition enterprise ${DRONE_TAG}
  environment:
    GRAFANA_COM_API_KEY:
      from_secret: grafana_api_key
  depends_on:
  - initialize

trigger:
  ref:
  - refs/tags/v*

depends_on:
- oss-build-release
- oss-windows-release
- enterprise-build-release
- enterprise-windows-release

---
kind: pipeline
type: docker
name: notify-release

platform:
  os: linux
  arch: amd64

steps:
- name: slack
  image: plugins/slack
  settings:
    channel: grafana-ci-notifications
    template: "Build {{build.number}} failed: {{build.link}}"
    webhook:
      from_secret: slack_webhook

trigger:
  ref:
  - refs/tags/v*
  status:
  - failure

depends_on:
- oss-build-release
- oss-windows-release
- enterprise-build-release
- enterprise-windows-release
- publish-release

---
kind: pipeline
type: docker
name: oss-build-test-release

platform:
  os: linux
  arch: amd64

steps:
- name: identify-runner
  image: alpine:3.12
  commands:
  - echo $DRONE_RUNNER_NAME

- name: initialize
  image: grafana/build-container:1.2.28
  commands:
  - mkdir -p bin
  - curl -fL -o bin/grabpl https://grafana-downloads.storage.googleapis.com/grafana-build-pipeline/v0.5.22/grabpl
  - chmod +x bin/grabpl
  - ./bin/grabpl verify-version v7.3.0-test
  - curl -fLO https://github.com/jwilder/dockerize/releases/download/v$${DOCKERIZE_VERSION}/dockerize-linux-amd64-v$${DOCKERIZE_VERSION}.tar.gz
  - tar -C bin -xzvf dockerize-linux-amd64-v$${DOCKERIZE_VERSION}.tar.gz
  - rm dockerize-linux-amd64-v$${DOCKERIZE_VERSION}.tar.gz
  - yarn install --frozen-lockfile --no-progress
  environment:
    DOCKERIZE_VERSION: 0.6.1

- name: lint-backend
  image: grafana/build-container:1.2.28
  commands:
  - golangci-lint run --config scripts/go/configs/.golangci.toml ./pkg/...
  - revive -formatter stylish -config scripts/go/configs/revive.toml ./pkg/...
  - ./scripts/revive-strict
  - ./scripts/tidy-check.sh
  - ./grafana-mixin/scripts/lint.sh
  - ./grafana-mixin/scripts/build.sh
  environment:
    CGO_ENABLED: 1
  depends_on:
  - initialize

- name: codespell
  image: grafana/build-container:1.2.28
  commands:
  - "echo -e \"unknwon\nreferer\nerrorstring\neror\niam\" > words_to_ignore.txt"
  - codespell -I words_to_ignore.txt docs/
  depends_on:
  - initialize

- name: shellcheck
  image: grafana/build-container:1.2.28
  commands:
  - curl -fLO http://storage.googleapis.com/grafana-downloads/ci-dependencies/shellcheck-v$${VERSION}.linux.x86_64.tar.xz
  - echo $$CHKSUM shellcheck-v$${VERSION}.linux.x86_64.tar.xz | sha512sum --check --strict --status
  - tar xf shellcheck-v$${VERSION}.linux.x86_64.tar.xz
  - mv shellcheck-v$${VERSION}/shellcheck /usr/local/bin/
  - rm -rf shellcheck-v$${VERSION}*
  - ./bin/grabpl shellcheck
  environment:
    CHKSUM: beca3d7819a6bdcfbd044576df4fc284053b48f468b2f03428fe66f4ceb2c05d9b5411357fa15003cb0311406c255084cf7283a3b8fce644c340c2f6aa910b9f
    VERSION: 0.7.1
  depends_on:
  - initialize

- name: test-backend
  image: grafana/build-container:1.2.28
  commands:
  - ./bin/grabpl test-backend
  - ./bin/grabpl integration-tests
  depends_on:
  - initialize
  - lint-backend

- name: test-frontend
  image: grafana/build-container:1.2.28
  commands:
  - yarn run ci:test-frontend
  environment:
    TEST_MAX_WORKERS: 50%
  depends_on:
  - initialize

- name: build-backend
  image: grafana/build-container:1.2.28
  commands:
  - ./bin/grabpl build-backend --jobs 8 --edition oss --github-token $${GITHUB_TOKEN} --no-pull-enterprise v7.3.0-test
  environment:
    GITHUB_TOKEN:
      from_secret: github_token
  depends_on:
  - initialize
  - lint-backend
  - test-backend

- name: build-frontend
  image: grafana/build-container:1.2.28
  commands:
  - ./bin/grabpl build-frontend --jobs 8 --github-token $${GITHUB_TOKEN} --no-install-deps --edition oss --no-pull-enterprise v7.3.0-test
  depends_on:
  - initialize
  - test-frontend

- name: build-plugins
  image: grafana/build-container:1.2.28
  commands:
  - ./bin/grabpl build-plugins --jobs 8 --edition oss --no-install-deps --sign --signing-admin
  environment:
    GRAFANA_API_KEY:
      from_secret: grafana_api_key
  depends_on:
  - initialize
  - lint-backend

- name: package
  image: grafana/build-container:1.2.28
  commands:
  - ./bin/grabpl package --jobs 8 --edition oss --github-token $${GITHUB_TOKEN} --no-pull-enterprise --sign v7.3.0-test
  environment:
    GITHUB_TOKEN:
      from_secret: github_token
    GPG_KEY_PASSWORD:
      from_secret: gpg_key_password
    GPG_PRIV_KEY:
      from_secret: gpg_priv_key
    GPG_PUB_KEY:
      from_secret: gpg_pub_key
    GRAFANA_API_KEY:
      from_secret: grafana_api_key
  depends_on:
  - build-backend
  - build-frontend
  - build-plugins
  - test-backend
  - test-frontend
  - codespell
  - shellcheck

- name: end-to-end-tests-server
  image: grafana/build-container:1.2.28
  detach: true
  commands:
  - ./e2e/start-server
  depends_on:
  - package

- name: end-to-end-tests
  image: grafana/ci-e2e:12.19.0-1
  commands:
  - ./node_modules/.bin/cypress install
  - ./bin/grabpl e2e-tests
  environment:
    HOST: end-to-end-tests-server
  depends_on:
  - end-to-end-tests-server

- name: build-storybook
  image: grafana/build-container:1.2.28
  commands:
  - yarn storybook:build
  environment:
    NODE_OPTIONS: --max_old_space_size=4096
  depends_on:
  - package

- name: copy-packages-for-docker
  image: grafana/build-container:1.2.28
  commands:
  - cp dist/*.tar.gz* packaging/docker/
  depends_on:
  - package

- name: build-docker-images
  image: grafana/drone-grafana-docker:0.3.2
  settings:
    dry_run: true
    edition: oss
  depends_on:
  - copy-packages-for-docker

- name: build-docker-images-ubuntu
  image: grafana/drone-grafana-docker:0.3.2
  settings:
    dry_run: true
    edition: oss
    ubuntu: true
  depends_on:
  - copy-packages-for-docker

- name: postgres-integration-tests
  image: grafana/build-container:1.2.28
  commands:
  - apt-get update
  - apt-get install -yq postgresql-client
  - ./bin/dockerize -wait tcp://postgres:5432 -timeout 120s
  - psql -p 5432 -h postgres -U grafanatest -d grafanatest -f devenv/docker/blocks/postgres_tests/setup.sql
  - go clean -testcache
  - ./bin/grabpl integration-tests --database postgres
  environment:
    GRAFANA_TEST_DB: postgres
    PGPASSWORD: grafanatest
    POSTGRES_HOST: postgres
  depends_on:
  - test-backend
  - test-frontend

- name: mysql-integration-tests
  image: grafana/build-container:1.2.28
  commands:
  - apt-get update
  - apt-get install -yq default-mysql-client
  - ./bin/dockerize -wait tcp://mysql:3306 -timeout 120s
  - cat devenv/docker/blocks/mysql_tests/setup.sql | mysql -h mysql -P 3306 -u root -prootpass
  - go clean -testcache
  - ./bin/grabpl integration-tests --database mysql
  environment:
    GRAFANA_TEST_DB: mysql
    MYSQL_HOST: mysql
  depends_on:
  - test-backend
  - test-frontend

- name: upload-packages
  image: grafana/grafana-ci-deploy:1.2.6
  commands:
  - ./bin/grabpl upload-packages --edition oss --deb-db-bucket grafana-testing-aptly-db --deb-repo-bucket grafana-testing-repo --packages-bucket grafana-downloads-test --rpm-repo-bucket grafana-testing-repo
  environment:
    GCP_GRAFANA_UPLOAD_KEY:
      from_secret: gcp_key
    GPG_KEY_PASSWORD:
      from_secret: gpg_key_password
    GPG_PRIV_KEY:
      from_secret: gpg_priv_key
    GPG_PUB_KEY:
      from_secret: gpg_pub_key
    GRAFANA_COM_API_KEY:
      from_secret: grafana_api_key
  depends_on:
  - package
  - end-to-end-tests
  - mysql-integration-tests
  - postgres-integration-tests

- name: release-npm-packages
  image: grafana/build-container:1.2.28
  commands:
  - ./node_modules/.bin/lerna bootstrap
  - echo "//registry.npmjs.org/:_authToken=$${NPM_TOKEN}" >> ~/.npmrc
  environment:
    NPM_TOKEN:
      from_secret: npm_token
  depends_on:
  - end-to-end-tests

- name: publish-storybook
  image: grafana/grafana-ci-deploy:1.2.6
  commands:
  - echo Testing release
  environment:
    GCP_KEY:
      from_secret: gcp_key
  depends_on:
  - build-storybook

services:
- name: postgres
  image: postgres:12.3-alpine
  environment:
    POSTGRES_DB: grafanatest
    POSTGRES_PASSWORD: grafanatest
    POSTGRES_USER: grafanatest

- name: mysql
  image: mysql:5.6.48
  environment:
    MYSQL_DATABASE: grafana_tests
    MYSQL_PASSWORD: password
    MYSQL_ROOT_PASSWORD: rootpass
    MYSQL_USER: grafana

trigger:
  event:
  - custom

---
kind: pipeline
type: docker
name: oss-windows-test-release

platform:
  os: windows
  arch: amd64
  version: 1809

steps:
- name: identify-runner
  image: mcr.microsoft.com/windows:1809
  commands:
  - echo $env:DRONE_RUNNER_NAME

- name: initialize
  image: grafana/ci-wix:0.1.1
  commands:
  - git config --system core.autocrlf false
  - git reset --hard
  - git config -l
  - dos2unix pkg/plugins/testdata/behind-feature-flag/gel/plugin.json
  - git status
  - $$ProgressPreference = "SilentlyContinue"
  - Invoke-WebRequest https://grafana-downloads.storage.googleapis.com/grafana-build-pipeline/v0.5.22/windows/grabpl.exe -OutFile grabpl.exe
<<<<<<< HEAD

- name: test-backend
  image: grafana/ci-build-windows:0.1.6
  commands:
  - .\grabpl test-backend
  - .\grabpl integration-tests
  depends_on:
  - initialize
=======
>>>>>>> cb1449e4

- name: build-windows-installer
  image: grafana/ci-wix:0.1.1
  commands:
  - $$gcpKey = $$env:GCP_KEY
  - "[System.Text.Encoding]::UTF8.GetString([System.Convert]::FromBase64String($$gcpKey)) > gcpkey.json"
  - dos2unix gcpkey.json
  - gcloud auth activate-service-account --key-file=gcpkey.json
  - rm gcpkey.json
  - cp C:\App\nssm-2.24.zip .
  - .\grabpl.exe windows-installer --edition oss --packages-bucket grafana-downloads-test v7.3.0-test
  - $$fname = ((Get-Childitem grafana*.msi -name) -split "`n")[0]
  - gsutil cp $$fname gs://grafana-downloads-test/oss/release/
  - gsutil cp "$$fname.sha256" gs://grafana-downloads-test/oss/release/
  environment:
    GCP_KEY:
      from_secret: gcp_key
  depends_on:
  - initialize

trigger:
  event:
  - custom

depends_on:
- oss-build-test-release

---
kind: pipeline
type: docker
name: enterprise-build-test-release

platform:
  os: linux
  arch: amd64

clone:
  disable: true

steps:
- name: identify-runner
  image: alpine:3.12
  commands:
  - echo $DRONE_RUNNER_NAME

- name: clone
  image: grafana/build-container:1.2.28
  commands:
  - mkdir -p bin
  - curl -fL -o bin/grabpl https://grafana-downloads.storage.googleapis.com/grafana-build-pipeline/v0.5.22/grabpl
  - chmod +x bin/grabpl
  - git clone "https://$${GITHUB_TOKEN}@github.com/grafana/grafana-enterprise.git"
  - cd grafana-enterprise
  - git checkout master
  environment:
    GITHUB_TOKEN:
      from_secret: github_token

- name: initialize
  image: grafana/build-container:1.2.28
  commands:
  - mv bin/grabpl /tmp/
  - rmdir bin
  - mv grafana-enterprise /tmp/
  - /tmp/grabpl init-enterprise /tmp/grafana-enterprise
  - mkdir bin
  - mv /tmp/grabpl bin/
  - ./bin/grabpl verify-version v7.3.0-test
  - curl -fLO https://github.com/jwilder/dockerize/releases/download/v$${DOCKERIZE_VERSION}/dockerize-linux-amd64-v$${DOCKERIZE_VERSION}.tar.gz
  - tar -C bin -xzvf dockerize-linux-amd64-v$${DOCKERIZE_VERSION}.tar.gz
  - rm dockerize-linux-amd64-v$${DOCKERIZE_VERSION}.tar.gz
  - yarn install --frozen-lockfile --no-progress
  environment:
    DOCKERIZE_VERSION: 0.6.1
  depends_on:
  - clone

- name: lint-backend
  image: grafana/build-container:1.2.28
  commands:
  - golangci-lint run --config scripts/go/configs/.golangci.toml ./pkg/...
  - revive -formatter stylish -config scripts/go/configs/revive.toml ./pkg/...
  - ./scripts/revive-strict
  - ./scripts/tidy-check.sh
  - ./grafana-mixin/scripts/lint.sh
  - ./grafana-mixin/scripts/build.sh
  environment:
    CGO_ENABLED: 1
  depends_on:
  - initialize

- name: codespell
  image: grafana/build-container:1.2.28
  commands:
  - "echo -e \"unknwon\nreferer\nerrorstring\neror\niam\" > words_to_ignore.txt"
  - codespell -I words_to_ignore.txt docs/
  depends_on:
  - initialize

- name: shellcheck
  image: grafana/build-container:1.2.28
  commands:
  - curl -fLO http://storage.googleapis.com/grafana-downloads/ci-dependencies/shellcheck-v$${VERSION}.linux.x86_64.tar.xz
  - echo $$CHKSUM shellcheck-v$${VERSION}.linux.x86_64.tar.xz | sha512sum --check --strict --status
  - tar xf shellcheck-v$${VERSION}.linux.x86_64.tar.xz
  - mv shellcheck-v$${VERSION}/shellcheck /usr/local/bin/
  - rm -rf shellcheck-v$${VERSION}*
  - ./bin/grabpl shellcheck
  environment:
    CHKSUM: beca3d7819a6bdcfbd044576df4fc284053b48f468b2f03428fe66f4ceb2c05d9b5411357fa15003cb0311406c255084cf7283a3b8fce644c340c2f6aa910b9f
    VERSION: 0.7.1
  depends_on:
  - initialize

- name: test-backend
  image: grafana/build-container:1.2.28
  commands:
  - ./bin/grabpl test-backend
  - ./bin/grabpl integration-tests
  depends_on:
  - initialize
  - lint-backend

- name: test-frontend
  image: grafana/build-container:1.2.28
  commands:
  - yarn run ci:test-frontend
  environment:
    TEST_MAX_WORKERS: 50%
  depends_on:
  - initialize

- name: build-backend
  image: grafana/build-container:1.2.28
  commands:
  - ./bin/grabpl build-backend --jobs 8 --edition enterprise --github-token $${GITHUB_TOKEN} --no-pull-enterprise v7.3.0-test
  environment:
    GITHUB_TOKEN:
      from_secret: github_token
  depends_on:
  - initialize
  - lint-backend
  - test-backend

- name: build-frontend
  image: grafana/build-container:1.2.28
  commands:
  - ./bin/grabpl build-frontend --jobs 8 --github-token $${GITHUB_TOKEN} --no-install-deps --edition enterprise --no-pull-enterprise v7.3.0-test
  depends_on:
  - initialize
  - test-frontend

- name: build-plugins
  image: grafana/build-container:1.2.28
  commands:
  - ./bin/grabpl build-plugins --jobs 8 --edition enterprise --no-install-deps --sign --signing-admin
  environment:
    GRAFANA_API_KEY:
      from_secret: grafana_api_key
  depends_on:
  - initialize
  - lint-backend

- name: package
  image: grafana/build-container:1.2.28
  commands:
  - ./bin/grabpl package --jobs 8 --edition enterprise --github-token $${GITHUB_TOKEN} --no-pull-enterprise --sign v7.3.0-test
  environment:
    GITHUB_TOKEN:
      from_secret: github_token
    GPG_KEY_PASSWORD:
      from_secret: gpg_key_password
    GPG_PRIV_KEY:
      from_secret: gpg_priv_key
    GPG_PUB_KEY:
      from_secret: gpg_pub_key
    GRAFANA_API_KEY:
      from_secret: grafana_api_key
  depends_on:
  - build-backend
  - build-frontend
  - build-plugins
  - test-backend
  - test-frontend
  - codespell
  - shellcheck

- name: end-to-end-tests-server
  image: grafana/build-container:1.2.28
  detach: true
  commands:
  - ./e2e/start-server
  depends_on:
  - package

- name: end-to-end-tests
  image: grafana/ci-e2e:12.19.0-1
  commands:
  - ./node_modules/.bin/cypress install
  - ./bin/grabpl e2e-tests
  environment:
    HOST: end-to-end-tests-server
  depends_on:
  - end-to-end-tests-server

- name: copy-packages-for-docker
  image: grafana/build-container:1.2.28
  commands:
  - cp dist/*.tar.gz* packaging/docker/
  depends_on:
  - package

- name: build-docker-images
  image: grafana/drone-grafana-docker:0.3.2
  settings:
    dry_run: true
    edition: enterprise
  depends_on:
  - copy-packages-for-docker

- name: build-docker-images-ubuntu
  image: grafana/drone-grafana-docker:0.3.2
  settings:
    dry_run: true
    edition: enterprise
    ubuntu: true
  depends_on:
  - copy-packages-for-docker

- name: postgres-integration-tests
  image: grafana/build-container:1.2.28
  commands:
  - apt-get update
  - apt-get install -yq postgresql-client
  - ./bin/dockerize -wait tcp://postgres:5432 -timeout 120s
  - psql -p 5432 -h postgres -U grafanatest -d grafanatest -f devenv/docker/blocks/postgres_tests/setup.sql
  - go clean -testcache
  - ./bin/grabpl integration-tests --database postgres
  environment:
    GRAFANA_TEST_DB: postgres
    PGPASSWORD: grafanatest
    POSTGRES_HOST: postgres
  depends_on:
  - test-backend
  - test-frontend

- name: mysql-integration-tests
  image: grafana/build-container:1.2.28
  commands:
  - apt-get update
  - apt-get install -yq default-mysql-client
  - ./bin/dockerize -wait tcp://mysql:3306 -timeout 120s
  - cat devenv/docker/blocks/mysql_tests/setup.sql | mysql -h mysql -P 3306 -u root -prootpass
  - go clean -testcache
  - ./bin/grabpl integration-tests --database mysql
  environment:
    GRAFANA_TEST_DB: mysql
    MYSQL_HOST: mysql
  depends_on:
  - test-backend
  - test-frontend

- name: upload-packages
  image: grafana/grafana-ci-deploy:1.2.6
  commands:
  - ./bin/grabpl upload-packages --edition enterprise --deb-db-bucket grafana-testing-aptly-db --deb-repo-bucket grafana-testing-repo --packages-bucket grafana-downloads-test --rpm-repo-bucket grafana-testing-repo
  environment:
    GCP_GRAFANA_UPLOAD_KEY:
      from_secret: gcp_key
    GPG_KEY_PASSWORD:
      from_secret: gpg_key_password
    GPG_PRIV_KEY:
      from_secret: gpg_priv_key
    GPG_PUB_KEY:
      from_secret: gpg_pub_key
    GRAFANA_COM_API_KEY:
      from_secret: grafana_api_key
  depends_on:
  - package
  - end-to-end-tests
  - mysql-integration-tests
  - postgres-integration-tests

services:
- name: postgres
  image: postgres:12.3-alpine
  environment:
    POSTGRES_DB: grafanatest
    POSTGRES_PASSWORD: grafanatest
    POSTGRES_USER: grafanatest

- name: mysql
  image: mysql:5.6.48
  environment:
    MYSQL_DATABASE: grafana_tests
    MYSQL_PASSWORD: password
    MYSQL_ROOT_PASSWORD: rootpass
    MYSQL_USER: grafana

trigger:
  event:
  - custom

---
kind: pipeline
type: docker
name: enterprise-windows-test-release

platform:
  os: windows
  arch: amd64
  version: 1809

clone:
  disable: true

steps:
- name: identify-runner
  image: mcr.microsoft.com/windows:1809
  commands:
  - echo $env:DRONE_RUNNER_NAME

- name: clone
  image: grafana/ci-wix:0.1.1
  commands:
  - $$ProgressPreference = "SilentlyContinue"
  - Invoke-WebRequest https://grafana-downloads.storage.googleapis.com/grafana-build-pipeline/v0.5.22/windows/grabpl.exe -OutFile grabpl.exe
  - git clone "https://$$env:GITHUB_TOKEN@github.com/grafana/grafana-enterprise.git"
  - cd grafana-enterprise
  - git checkout master
  environment:
    GITHUB_TOKEN:
      from_secret: github_token

- name: initialize
  image: grafana/ci-wix:0.1.1
  commands:
  - git config --system core.autocrlf false
  - git reset --hard
  - git config -l
  - dos2unix pkg/plugins/testdata/behind-feature-flag/gel/plugin.json
  - git status
  - cp -r grafana-enterprise C:\App\grafana-enterprise
  - rm -r -force grafana-enterprise
  - cp grabpl.exe C:\App\grabpl.exe
  - rm -force grabpl.exe
  - C:\App\grabpl.exe init-enterprise C:\App\grafana-enterprise
  - cp C:\App\grabpl.exe grabpl.exe
  depends_on:
  - clone

- name: test-backend
  image: grafana/ci-build-windows:0.1.6
  commands:
  - .\grabpl test-backend
  - .\grabpl integration-tests
  depends_on:
  - initialize

- name: build-windows-installer
  image: grafana/ci-wix:0.1.1
  commands:
  - $$gcpKey = $$env:GCP_KEY
  - "[System.Text.Encoding]::UTF8.GetString([System.Convert]::FromBase64String($$gcpKey)) > gcpkey.json"
  - dos2unix gcpkey.json
  - gcloud auth activate-service-account --key-file=gcpkey.json
  - rm gcpkey.json
  - cp C:\App\nssm-2.24.zip .
  - .\grabpl.exe windows-installer --edition enterprise --packages-bucket grafana-downloads-test v7.3.0-test
  - $$fname = ((Get-Childitem grafana*.msi -name) -split "`n")[0]
  - gsutil cp $$fname gs://grafana-downloads-test/enterprise/release/
  - gsutil cp "$$fname.sha256" gs://grafana-downloads-test/enterprise/release/
  environment:
    GCP_KEY:
      from_secret: gcp_key
  depends_on:
  - initialize

trigger:
  event:
  - custom

depends_on:
- enterprise-build-test-release

---
kind: pipeline
type: docker
name: publish-test-release

platform:
  os: linux
  arch: amd64

steps:
- name: identify-runner
  image: alpine:3.12
  commands:
  - echo $DRONE_RUNNER_NAME

- name: initialize
  image: grafana/build-container:1.2.28
  commands:
  - mkdir -p bin
  - curl -fL -o bin/grabpl https://grafana-downloads.storage.googleapis.com/grafana-build-pipeline/v0.5.22/grabpl
  - chmod +x bin/grabpl
  - ./bin/grabpl verify-version v7.3.0-test
  environment:
    DOCKERIZE_VERSION: 0.6.1

- name: publish-packages-oss
  image: grafana/grafana-ci-deploy:1.2.6
  commands:
  - ./bin/grabpl publish-packages --edition oss --dry-run v7.3.0-test
  environment:
    GRAFANA_COM_API_KEY:
      from_secret: grafana_api_key
  depends_on:
  - initialize

- name: publish-packages-enterprise
  image: grafana/grafana-ci-deploy:1.2.6
  commands:
  - ./bin/grabpl publish-packages --edition enterprise --dry-run v7.3.0-test
  environment:
    GRAFANA_COM_API_KEY:
      from_secret: grafana_api_key
  depends_on:
  - initialize

trigger:
  event:
  - custom

depends_on:
- oss-build-test-release
- oss-windows-test-release
- enterprise-build-test-release
- enterprise-windows-test-release

---
kind: pipeline
type: docker
name: notify-test-release

platform:
  os: linux
  arch: amd64

steps:
- name: slack
  image: plugins/slack
  settings:
    channel: grafana-ci-notifications
    template: "Build {{build.number}} failed: {{build.link}}"
    webhook:
      from_secret: slack_webhook

trigger:
  event:
  - custom
  status:
  - failure

depends_on:
- oss-build-test-release
- oss-windows-test-release
- enterprise-build-test-release
- enterprise-windows-test-release
- publish-test-release

---
kind: pipeline
type: docker
name: oss-build-version-branch

platform:
  os: linux
  arch: amd64

steps:
- name: identify-runner
  image: alpine:3.12
  commands:
  - echo $DRONE_RUNNER_NAME

- name: initialize
  image: grafana/build-container:1.2.28
  commands:
  - mkdir -p bin
  - curl -fL -o bin/grabpl https://grafana-downloads.storage.googleapis.com/grafana-build-pipeline/v0.5.22/grabpl
  - chmod +x bin/grabpl
  - curl -fLO https://github.com/jwilder/dockerize/releases/download/v$${DOCKERIZE_VERSION}/dockerize-linux-amd64-v$${DOCKERIZE_VERSION}.tar.gz
  - tar -C bin -xzvf dockerize-linux-amd64-v$${DOCKERIZE_VERSION}.tar.gz
  - rm dockerize-linux-amd64-v$${DOCKERIZE_VERSION}.tar.gz
  - yarn install --frozen-lockfile --no-progress
  environment:
    DOCKERIZE_VERSION: 0.6.1

- name: lint-backend
  image: grafana/build-container:1.2.28
  commands:
  - golangci-lint run --config scripts/go/configs/.golangci.toml ./pkg/...
  - revive -formatter stylish -config scripts/go/configs/revive.toml ./pkg/...
  - ./scripts/revive-strict
  - ./scripts/tidy-check.sh
  - ./grafana-mixin/scripts/lint.sh
  - ./grafana-mixin/scripts/build.sh
  environment:
    CGO_ENABLED: 1
  depends_on:
  - initialize

- name: codespell
  image: grafana/build-container:1.2.28
  commands:
  - "echo -e \"unknwon\nreferer\nerrorstring\neror\niam\" > words_to_ignore.txt"
  - codespell -I words_to_ignore.txt docs/
  depends_on:
  - initialize

- name: shellcheck
  image: grafana/build-container:1.2.28
  commands:
  - curl -fLO http://storage.googleapis.com/grafana-downloads/ci-dependencies/shellcheck-v$${VERSION}.linux.x86_64.tar.xz
  - echo $$CHKSUM shellcheck-v$${VERSION}.linux.x86_64.tar.xz | sha512sum --check --strict --status
  - tar xf shellcheck-v$${VERSION}.linux.x86_64.tar.xz
  - mv shellcheck-v$${VERSION}/shellcheck /usr/local/bin/
  - rm -rf shellcheck-v$${VERSION}*
  - ./bin/grabpl shellcheck
  environment:
    CHKSUM: beca3d7819a6bdcfbd044576df4fc284053b48f468b2f03428fe66f4ceb2c05d9b5411357fa15003cb0311406c255084cf7283a3b8fce644c340c2f6aa910b9f
    VERSION: 0.7.1
  depends_on:
  - initialize

- name: test-backend
  image: grafana/build-container:1.2.28
  commands:
  - ./bin/grabpl test-backend
  - ./bin/grabpl integration-tests
  depends_on:
  - initialize
  - lint-backend

- name: test-frontend
  image: grafana/build-container:1.2.28
  commands:
  - yarn run ci:test-frontend
  environment:
    TEST_MAX_WORKERS: 50%
  depends_on:
  - initialize

- name: build-backend
  image: grafana/build-container:1.2.28
  commands:
  - ./bin/grabpl build-backend --jobs 8 --edition oss --build-id ${DRONE_BUILD_NUMBER} --no-pull-enterprise
  depends_on:
  - initialize
  - lint-backend
  - test-backend

- name: build-frontend
  image: grafana/build-container:1.2.28
  commands:
  - ./bin/grabpl build-frontend --jobs 8 --no-install-deps --edition oss --build-id ${DRONE_BUILD_NUMBER} --no-pull-enterprise
  depends_on:
  - initialize
  - test-frontend

- name: build-plugins
  image: grafana/build-container:1.2.28
  commands:
  - ./bin/grabpl build-plugins --jobs 8 --edition oss --no-install-deps --sign --signing-admin
  environment:
    GRAFANA_API_KEY:
      from_secret: grafana_api_key
  depends_on:
  - initialize
  - lint-backend

- name: package
  image: grafana/build-container:1.2.28
  commands:
  - ./bin/grabpl package --jobs 8 --edition oss --build-id ${DRONE_BUILD_NUMBER} --no-pull-enterprise --sign
  environment:
    GITHUB_TOKEN:
      from_secret: github_token
    GPG_KEY_PASSWORD:
      from_secret: gpg_key_password
    GPG_PRIV_KEY:
      from_secret: gpg_priv_key
    GPG_PUB_KEY:
      from_secret: gpg_pub_key
    GRAFANA_API_KEY:
      from_secret: grafana_api_key
  depends_on:
  - build-backend
  - build-frontend
  - build-plugins
  - test-backend
  - test-frontend
  - codespell
  - shellcheck

- name: end-to-end-tests-server
  image: grafana/build-container:1.2.28
  detach: true
  commands:
  - ./e2e/start-server
  depends_on:
  - package

- name: end-to-end-tests
  image: grafana/ci-e2e:12.19.0-1
  commands:
  - ./node_modules/.bin/cypress install
  - ./bin/grabpl e2e-tests
  environment:
    HOST: end-to-end-tests-server
  depends_on:
  - end-to-end-tests-server

- name: build-storybook
  image: grafana/build-container:1.2.28
  commands:
  - yarn storybook:build
  environment:
    NODE_OPTIONS: --max_old_space_size=4096
  depends_on:
  - package

- name: copy-packages-for-docker
  image: grafana/build-container:1.2.28
  commands:
  - cp dist/*.tar.gz* packaging/docker/
  depends_on:
  - package

- name: build-docker-images
  image: grafana/drone-grafana-docker:0.3.2
  settings:
    dry_run: true
    edition: oss
  depends_on:
  - copy-packages-for-docker

- name: build-docker-images-ubuntu
  image: grafana/drone-grafana-docker:0.3.2
  settings:
    dry_run: true
    edition: oss
    ubuntu: true
  depends_on:
  - copy-packages-for-docker

- name: postgres-integration-tests
  image: grafana/build-container:1.2.28
  commands:
  - apt-get update
  - apt-get install -yq postgresql-client
  - ./bin/dockerize -wait tcp://postgres:5432 -timeout 120s
  - psql -p 5432 -h postgres -U grafanatest -d grafanatest -f devenv/docker/blocks/postgres_tests/setup.sql
  - go clean -testcache
  - ./bin/grabpl integration-tests --database postgres
  environment:
    GRAFANA_TEST_DB: postgres
    PGPASSWORD: grafanatest
    POSTGRES_HOST: postgres
  depends_on:
  - test-backend
  - test-frontend

- name: mysql-integration-tests
  image: grafana/build-container:1.2.28
  commands:
  - apt-get update
  - apt-get install -yq default-mysql-client
  - ./bin/dockerize -wait tcp://mysql:3306 -timeout 120s
  - cat devenv/docker/blocks/mysql_tests/setup.sql | mysql -h mysql -P 3306 -u root -prootpass
  - go clean -testcache
  - ./bin/grabpl integration-tests --database mysql
  environment:
    GRAFANA_TEST_DB: mysql
    MYSQL_HOST: mysql
  depends_on:
  - test-backend
  - test-frontend

services:
- name: postgres
  image: postgres:12.3-alpine
  environment:
    POSTGRES_DB: grafanatest
    POSTGRES_PASSWORD: grafanatest
    POSTGRES_USER: grafanatest

- name: mysql
  image: mysql:5.6.48
  environment:
    MYSQL_DATABASE: grafana_tests
    MYSQL_PASSWORD: password
    MYSQL_ROOT_PASSWORD: rootpass
    MYSQL_USER: grafana

trigger:
  ref:
  - refs/heads/v*

---
kind: pipeline
type: docker
name: oss-windows-version-branch

platform:
  os: windows
  arch: amd64
  version: 1809

steps:
- name: identify-runner
  image: mcr.microsoft.com/windows:1809
  commands:
  - echo $env:DRONE_RUNNER_NAME

- name: initialize
  image: grafana/ci-wix:0.1.1
  commands:
  - git config --system core.autocrlf false
  - git reset --hard
  - git config -l
  - dos2unix pkg/plugins/testdata/behind-feature-flag/gel/plugin.json
  - git status
  - $$ProgressPreference = "SilentlyContinue"
  - Invoke-WebRequest https://grafana-downloads.storage.googleapis.com/grafana-build-pipeline/v0.5.22/windows/grabpl.exe -OutFile grabpl.exe
<<<<<<< HEAD

- name: test-backend
  image: grafana/ci-build-windows:0.1.6
  commands:
  - .\grabpl test-backend
  - .\grabpl integration-tests
  depends_on:
  - initialize
=======
>>>>>>> cb1449e4

- name: build-windows-installer
  image: grafana/ci-wix:0.1.1
  commands:
  - $$gcpKey = $$env:GCP_KEY
  - "[System.Text.Encoding]::UTF8.GetString([System.Convert]::FromBase64String($$gcpKey)) > gcpkey.json"
  - dos2unix gcpkey.json
  - gcloud auth activate-service-account --key-file=gcpkey.json
  - rm gcpkey.json
  - cp C:\App\nssm-2.24.zip .
  environment:
    GCP_KEY:
      from_secret: gcp_key
  depends_on:
  - initialize

trigger:
  ref:
  - refs/heads/v*

depends_on:
- oss-build-version-branch

---
kind: pipeline
type: docker
name: enterprise-build-version-branch

platform:
  os: linux
  arch: amd64

clone:
  disable: true

steps:
- name: identify-runner
  image: alpine:3.12
  commands:
  - echo $DRONE_RUNNER_NAME

- name: clone
  image: grafana/build-container:1.2.28
  commands:
  - mkdir -p bin
  - curl -fL -o bin/grabpl https://grafana-downloads.storage.googleapis.com/grafana-build-pipeline/v0.5.22/grabpl
  - chmod +x bin/grabpl
  - git clone "https://$${GITHUB_TOKEN}@github.com/grafana/grafana-enterprise.git"
  - cd grafana-enterprise
  - git checkout ${DRONE_BRANCH}
  environment:
    GITHUB_TOKEN:
      from_secret: github_token

- name: initialize
  image: grafana/build-container:1.2.28
  commands:
  - mv bin/grabpl /tmp/
  - rmdir bin
  - mv grafana-enterprise /tmp/
  - /tmp/grabpl init-enterprise /tmp/grafana-enterprise
  - mkdir bin
  - mv /tmp/grabpl bin/
  - curl -fLO https://github.com/jwilder/dockerize/releases/download/v$${DOCKERIZE_VERSION}/dockerize-linux-amd64-v$${DOCKERIZE_VERSION}.tar.gz
  - tar -C bin -xzvf dockerize-linux-amd64-v$${DOCKERIZE_VERSION}.tar.gz
  - rm dockerize-linux-amd64-v$${DOCKERIZE_VERSION}.tar.gz
  - yarn install --frozen-lockfile --no-progress
  environment:
    DOCKERIZE_VERSION: 0.6.1
  depends_on:
  - clone

- name: lint-backend
  image: grafana/build-container:1.2.28
  commands:
  - golangci-lint run --config scripts/go/configs/.golangci.toml ./pkg/...
  - revive -formatter stylish -config scripts/go/configs/revive.toml ./pkg/...
  - ./scripts/revive-strict
  - ./scripts/tidy-check.sh
  - ./grafana-mixin/scripts/lint.sh
  - ./grafana-mixin/scripts/build.sh
  environment:
    CGO_ENABLED: 1
  depends_on:
  - initialize

- name: codespell
  image: grafana/build-container:1.2.28
  commands:
  - "echo -e \"unknwon\nreferer\nerrorstring\neror\niam\" > words_to_ignore.txt"
  - codespell -I words_to_ignore.txt docs/
  depends_on:
  - initialize

- name: shellcheck
  image: grafana/build-container:1.2.28
  commands:
  - curl -fLO http://storage.googleapis.com/grafana-downloads/ci-dependencies/shellcheck-v$${VERSION}.linux.x86_64.tar.xz
  - echo $$CHKSUM shellcheck-v$${VERSION}.linux.x86_64.tar.xz | sha512sum --check --strict --status
  - tar xf shellcheck-v$${VERSION}.linux.x86_64.tar.xz
  - mv shellcheck-v$${VERSION}/shellcheck /usr/local/bin/
  - rm -rf shellcheck-v$${VERSION}*
  - ./bin/grabpl shellcheck
  environment:
    CHKSUM: beca3d7819a6bdcfbd044576df4fc284053b48f468b2f03428fe66f4ceb2c05d9b5411357fa15003cb0311406c255084cf7283a3b8fce644c340c2f6aa910b9f
    VERSION: 0.7.1
  depends_on:
  - initialize

- name: test-backend
  image: grafana/build-container:1.2.28
  commands:
  - ./bin/grabpl test-backend
  - ./bin/grabpl integration-tests
  depends_on:
  - initialize
  - lint-backend

- name: test-frontend
  image: grafana/build-container:1.2.28
  commands:
  - yarn run ci:test-frontend
  environment:
    TEST_MAX_WORKERS: 50%
  depends_on:
  - initialize

- name: build-backend
  image: grafana/build-container:1.2.28
  commands:
  - ./bin/grabpl build-backend --jobs 8 --edition enterprise --build-id ${DRONE_BUILD_NUMBER} --no-pull-enterprise
  depends_on:
  - initialize
  - lint-backend
  - test-backend

- name: build-frontend
  image: grafana/build-container:1.2.28
  commands:
  - ./bin/grabpl build-frontend --jobs 8 --no-install-deps --edition enterprise --build-id ${DRONE_BUILD_NUMBER} --no-pull-enterprise
  depends_on:
  - initialize
  - test-frontend

- name: build-plugins
  image: grafana/build-container:1.2.28
  commands:
  - ./bin/grabpl build-plugins --jobs 8 --edition enterprise --no-install-deps --sign --signing-admin
  environment:
    GRAFANA_API_KEY:
      from_secret: grafana_api_key
  depends_on:
  - initialize
  - lint-backend

- name: package
  image: grafana/build-container:1.2.28
  commands:
  - ./bin/grabpl package --jobs 8 --edition enterprise --build-id ${DRONE_BUILD_NUMBER} --no-pull-enterprise --sign
  environment:
    GITHUB_TOKEN:
      from_secret: github_token
    GPG_KEY_PASSWORD:
      from_secret: gpg_key_password
    GPG_PRIV_KEY:
      from_secret: gpg_priv_key
    GPG_PUB_KEY:
      from_secret: gpg_pub_key
    GRAFANA_API_KEY:
      from_secret: grafana_api_key
  depends_on:
  - build-backend
  - build-frontend
  - build-plugins
  - test-backend
  - test-frontend
  - codespell
  - shellcheck

- name: end-to-end-tests-server
  image: grafana/build-container:1.2.28
  detach: true
  commands:
  - ./e2e/start-server
  depends_on:
  - package

- name: end-to-end-tests
  image: grafana/ci-e2e:12.19.0-1
  commands:
  - ./node_modules/.bin/cypress install
  - ./bin/grabpl e2e-tests
  environment:
    HOST: end-to-end-tests-server
  depends_on:
  - end-to-end-tests-server

- name: build-storybook
  image: grafana/build-container:1.2.28
  commands:
  - yarn storybook:build
  environment:
    NODE_OPTIONS: --max_old_space_size=4096
  depends_on:
  - package

- name: copy-packages-for-docker
  image: grafana/build-container:1.2.28
  commands:
  - cp dist/*.tar.gz* packaging/docker/
  depends_on:
  - package

- name: build-docker-images
  image: grafana/drone-grafana-docker:0.3.2
  settings:
    dry_run: true
    edition: enterprise
  depends_on:
  - copy-packages-for-docker

- name: build-docker-images-ubuntu
  image: grafana/drone-grafana-docker:0.3.2
  settings:
    dry_run: true
    edition: enterprise
    ubuntu: true
  depends_on:
  - copy-packages-for-docker

- name: postgres-integration-tests
  image: grafana/build-container:1.2.28
  commands:
  - apt-get update
  - apt-get install -yq postgresql-client
  - ./bin/dockerize -wait tcp://postgres:5432 -timeout 120s
  - psql -p 5432 -h postgres -U grafanatest -d grafanatest -f devenv/docker/blocks/postgres_tests/setup.sql
  - go clean -testcache
  - ./bin/grabpl integration-tests --database postgres
  environment:
    GRAFANA_TEST_DB: postgres
    PGPASSWORD: grafanatest
    POSTGRES_HOST: postgres
  depends_on:
  - test-backend
  - test-frontend

- name: mysql-integration-tests
  image: grafana/build-container:1.2.28
  commands:
  - apt-get update
  - apt-get install -yq default-mysql-client
  - ./bin/dockerize -wait tcp://mysql:3306 -timeout 120s
  - cat devenv/docker/blocks/mysql_tests/setup.sql | mysql -h mysql -P 3306 -u root -prootpass
  - go clean -testcache
  - ./bin/grabpl integration-tests --database mysql
  environment:
    GRAFANA_TEST_DB: mysql
    MYSQL_HOST: mysql
  depends_on:
  - test-backend
  - test-frontend

services:
- name: postgres
  image: postgres:12.3-alpine
  environment:
    POSTGRES_DB: grafanatest
    POSTGRES_PASSWORD: grafanatest
    POSTGRES_USER: grafanatest

- name: mysql
  image: mysql:5.6.48
  environment:
    MYSQL_DATABASE: grafana_tests
    MYSQL_PASSWORD: password
    MYSQL_ROOT_PASSWORD: rootpass
    MYSQL_USER: grafana

trigger:
  ref:
  - refs/heads/v*

---
kind: pipeline
type: docker
name: enterprise-windows-version-branch

platform:
  os: windows
  arch: amd64
  version: 1809

clone:
  disable: true

steps:
- name: identify-runner
  image: mcr.microsoft.com/windows:1809
  commands:
  - echo $env:DRONE_RUNNER_NAME

- name: clone
  image: grafana/ci-wix:0.1.1
  commands:
  - $$ProgressPreference = "SilentlyContinue"
  - Invoke-WebRequest https://grafana-downloads.storage.googleapis.com/grafana-build-pipeline/v0.5.22/windows/grabpl.exe -OutFile grabpl.exe
  - git clone "https://$$env:GITHUB_TOKEN@github.com/grafana/grafana-enterprise.git"
  - cd grafana-enterprise
  - git checkout $$env:DRONE_BRANCH
  environment:
    GITHUB_TOKEN:
      from_secret: github_token

- name: initialize
  image: grafana/ci-wix:0.1.1
  commands:
  - git config --system core.autocrlf false
  - git reset --hard
  - git config -l
  - dos2unix pkg/plugins/testdata/behind-feature-flag/gel/plugin.json
  - git status
  - cp -r grafana-enterprise C:\App\grafana-enterprise
  - rm -r -force grafana-enterprise
  - cp grabpl.exe C:\App\grabpl.exe
  - rm -force grabpl.exe
  - C:\App\grabpl.exe init-enterprise C:\App\grafana-enterprise
  - cp C:\App\grabpl.exe grabpl.exe
  depends_on:
  - clone

- name: test-backend
  image: grafana/ci-build-windows:0.1.6
  commands:
  - .\grabpl test-backend
  - .\grabpl integration-tests
  depends_on:
  - initialize

- name: build-windows-installer
  image: grafana/ci-wix:0.1.1
  commands:
  - $$gcpKey = $$env:GCP_KEY
  - "[System.Text.Encoding]::UTF8.GetString([System.Convert]::FromBase64String($$gcpKey)) > gcpkey.json"
  - dos2unix gcpkey.json
  - gcloud auth activate-service-account --key-file=gcpkey.json
  - rm gcpkey.json
  - cp C:\App\nssm-2.24.zip .
  environment:
    GCP_KEY:
      from_secret: gcp_key
  depends_on:
  - initialize

trigger:
  ref:
  - refs/heads/v*

depends_on:
- enterprise-build-version-branch

---
kind: pipeline
type: docker
name: notify-version-branch

platform:
  os: linux
  arch: amd64

steps:
- name: slack
  image: plugins/slack
  settings:
    channel: grafana-ci-notifications
    template: "Build {{build.number}} failed: {{build.link}}"
    webhook:
      from_secret: slack_webhook

trigger:
  ref:
  - refs/heads/v*
  status:
  - failure

depends_on:
- oss-build-version-branch
- oss-windows-version-branch
- enterprise-build-version-branch
- enterprise-windows-version-branch

...<|MERGE_RESOLUTION|>--- conflicted
+++ resolved
@@ -590,7 +590,6 @@
   - git status
   - $$ProgressPreference = "SilentlyContinue"
   - Invoke-WebRequest https://grafana-downloads.storage.googleapis.com/grafana-build-pipeline/v0.5.22/windows/grabpl.exe -OutFile grabpl.exe
-<<<<<<< HEAD
 
 - name: test-backend
   image: grafana/ci-build-windows:0.1.6
@@ -599,8 +598,6 @@
   - .\grabpl integration-tests
   depends_on:
   - initialize
-=======
->>>>>>> cb1449e4
 
 - name: build-windows-installer
   image: grafana/ci-wix:0.1.1
@@ -1026,7 +1023,6 @@
   - git status
   - $$ProgressPreference = "SilentlyContinue"
   - Invoke-WebRequest https://grafana-downloads.storage.googleapis.com/grafana-build-pipeline/v0.5.22/windows/grabpl.exe -OutFile grabpl.exe
-<<<<<<< HEAD
 
 - name: test-backend
   image: grafana/ci-build-windows:0.1.6
@@ -1035,8 +1031,6 @@
   - .\grabpl integration-tests
   depends_on:
   - initialize
-=======
->>>>>>> cb1449e4
 
 - name: build-windows-installer
   image: grafana/ci-wix:0.1.1
@@ -1816,7 +1810,6 @@
   - git status
   - $$ProgressPreference = "SilentlyContinue"
   - Invoke-WebRequest https://grafana-downloads.storage.googleapis.com/grafana-build-pipeline/v0.5.22/windows/grabpl.exe -OutFile grabpl.exe
-<<<<<<< HEAD
 
 - name: test-backend
   image: grafana/ci-build-windows:0.1.6
@@ -1825,8 +1818,6 @@
   - .\grabpl integration-tests
   depends_on:
   - initialize
-=======
->>>>>>> cb1449e4
 
 - name: build-windows-installer
   image: grafana/ci-wix:0.1.1
@@ -2563,7 +2554,6 @@
   - git status
   - $$ProgressPreference = "SilentlyContinue"
   - Invoke-WebRequest https://grafana-downloads.storage.googleapis.com/grafana-build-pipeline/v0.5.22/windows/grabpl.exe -OutFile grabpl.exe
-<<<<<<< HEAD
 
 - name: test-backend
   image: grafana/ci-build-windows:0.1.6
@@ -2572,8 +2562,6 @@
   - .\grabpl integration-tests
   depends_on:
   - initialize
-=======
->>>>>>> cb1449e4
 
 - name: build-windows-installer
   image: grafana/ci-wix:0.1.1
