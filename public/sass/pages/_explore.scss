.icon-margin-right {
  margin-right: 0.25em;
}

.icon-margin-left {
  margin-left: 0.25em;
}

.run-icon {
  transform: rotate(90deg);
}

.timepicker {
  display: flex;
}

.timepicker-rangestring {
  margin-left: 0.5em;
}

.datasource-picker {
  .ds-picker {
    min-width: 200px;
    max-width: 200px;
  }
}

.explore-toolbar {
  background: inherit;
  display: flex;
  flex-flow: row wrap;
  justify-content: flex-start;
  height: auto;
  padding: 0 $dashboard-padding;
  border-bottom: 1px solid #0000;
  transition-duration: 0.35s;
  transition-timing-function: ease-in-out;
  transition-property: box-shadow, border-bottom;
}

.explore-toolbar-item {
  position: relative;
  align-self: center;
}

.explore-toolbar.splitted {
  .explore-toolbar-item {
    flex: 1 1 100%;
  }

  .explore-toolbar-content-item:first-child {
    padding-left: 0;
    margin-right: auto;
  }
}

.explore-toolbar-item:last-child {
  flex: auto;
}

.explore-toolbar-header {
  display: flex;
  flex: 1 1 0;
  flex-flow: row nowrap;
  font-size: 18px;
  min-height: 55px;
  line-height: 55px;
  justify-content: space-between;
<<<<<<< HEAD
  margin-left: $space-xl;
}

.explore-toolbar-header {
  justify-content: space-between;
=======
>>>>>>> 51c06a8c
  align-items: center;
}

.explore-toolbar-header-close {
  margin-left: auto;
  color: $text-color-weak;
}

.explore-toolbar-content {
  display: flex;
  flex-flow: row wrap;
  align-items: center;
  justify-content: space-between;
}

.explore-toolbar-content-item {
  padding: 10px 2px;
}

.explore-toolbar-content-item:first-child {
  padding-left: $dashboard-padding;
  margin-right: auto;
}

@media only screen and (max-width: 1545px) {
  .explore-toolbar.splitted {
    .timepicker-rangestring {
      display: none;
    }
  }
}

@media only screen and (max-width: 1070px) {
  .timepicker {
    .timepicker-rangestring {
      display: none;
    }
  }

  .explore-toolbar-content {
    justify-content: flex-start;
  }

  .explore-toolbar.splitted {
    .explore-toolbar-content-item {
      padding: 2px 0;
      margin: 0;
    }
  }

  .explore-toolbar-content-item {
    padding: 2px 2px;
  }
}

@media only screen and (max-width: 803px) {
  .btn-title {
    display: none;
  }
}

@media only screen and (max-width: 702px) {
  .explore-toolbar-content-item:first-child {
    padding-left: 2px;
    margin-right: 0;
  }
}

@media only screen and (max-width: 544px) {
  .explore-toolbar-header-title {
    .navbar-page-btn {
      margin-left: $dashboard-padding;
    }
  }
}

.explore {
  flex: 1 1 auto;
}

.explore + .explore {
  border-left: 1px dotted $table-border;
}

.explore-container {
  padding: $dashboard-padding;
}

.explore-wrapper {
  display: flex;

  > .explore-split {
    width: 50%;
  }
}

.explore-panel {
  margin-top: $space-sm;
}

.explore-panel__body {
  padding: $panel-padding;
}

.explore-panel__header {
  padding: $panel-padding;
  padding-top: 5px;
  padding-bottom: 0;
  display: flex;
  cursor: pointer;
  margin-bottom: 5px;
  transition: all 0.1s linear;
}

.explore-panel__header-label {
  font-weight: 500;
  margin-right: $space-sm;
  font-size: $font-size-h6;
  box-shadow: $text-shadow-faint;
}

.explore-panel__header-buttons {
  margin-right: $space-sm;
  font-size: $font-size-lg;
  line-height: $font-size-h6;
}

.time-series-disclaimer {
  width: 300px;
  margin: $space-sm auto;
  padding: 10px 0;
  border-radius: $border-radius;
  text-align: center;
  background-color: $panel-bg;

  .disclaimer-icon {
    color: $yellow;
    margin-right: $space-xs;
  }

  .show-all-time-series {
    cursor: pointer;
    color: $external-link-color;
  }
}

.navbar .elapsed-time {
  position: absolute;
  left: 0;
  right: 0;
  top: 3.5rem;
  text-align: center;
  font-size: 0.8rem;
}

.graph-legend {
  flex-wrap: wrap;
}

.explore-panel__loader {
  height: 2px;
  position: relative;
  overflow: hidden;
  background: none;
  margin: $space-xs;
}

.explore-panel__loader--active:after {
  content: ' ';
  display: block;
  width: 25%;
  top: 0;
  top: -50%;
  height: 250%;
  position: absolute;
  animation: loader 2s cubic-bezier(0.17, 0.67, 0.83, 0.67) 500ms;
  animation-iteration-count: 100;
  left: -25%;
  background: $blue;
}

@keyframes loader {
  from {
    left: -25%;
    opacity: 0.1;
  }
  to {
    left: 100%;
    opacity: 1;
  }
}

.query-row {
  display: flex;
  position: relative;
  align-items: flex-start;

  & + & {
    margin-top: 0.5rem;
  }
}

.query-row-tools {
  white-space: nowrap;
}

.query-row-status {
  position: absolute;
  top: 0;
  right: 105px;
  z-index: 1015;
  display: flex;
  flex-direction: column;
  justify-content: center;
  height: $input-height;
}

.query-row-field {
  margin-right: 3px;
  flex-grow: 1;
}

.query-transactions {
  display: table;
}

.query-transaction {
  display: table-row;
  color: $text-color-faint;
  line-height: 1.44;
}

.query-transaction--loading {
  animation: query-loading-color-change 1s alternate 100;
}

@keyframes query-loading-color-change {
  from {
    color: $text-color-faint;
  }
  to {
    color: $blue;
  }
}

.query-transaction__type,
.query-transaction__duration {
  display: table-cell;
  font-size: $font-size-xs;
  text-align: right;
  padding-right: 0.25em;
}

// Prometheus-specifics, to be extracted to datasource soon

.explore {
  .prom-query-field-info {
    margin: 0.25em 0.5em 0.5em;
    display: flex;

    details {
      margin-left: 1em;
    }
  }
}

// ReactTable basic overrides (does not include pivot/groups/filters)
// When integrating ReactTable as new panel plugin, move to _panel_table.scss

.ReactTable {
  border: none;
}

.ReactTable .rt-table {
  // Allow some space for the no-data text
  min-height: 90px;
}

.ReactTable .rt-thead.-header {
  box-shadow: none;
  background: $list-item-bg;
  border-top: 2px solid $body-bg;
  border-bottom: 2px solid $body-bg;
  height: 2em;
}
.ReactTable .rt-thead.-header .rt-th {
  text-align: left;
  color: $blue;
  font-weight: 500;
}
.ReactTable .rt-thead .rt-td,
.ReactTable .rt-thead .rt-th {
  padding: 0.45em 0 0.45em 1.1em;
  border-right: none;
  box-shadow: none;
}
.ReactTable .rt-tbody .rt-td {
  padding: 0.45em 0 0.45em 1.1em;
  border-bottom: 2px solid $body-bg;
  border-right: 2px solid $body-bg;
}
.ReactTable .rt-tbody .rt-td:last-child {
  border-right: none;
}
.ReactTable .-pagination {
  border-top: none;
  box-shadow: none;
  margin-top: $space-sm;
}
.ReactTable .-pagination .-btn {
  color: $blue;
  background: $list-item-bg;
}
.ReactTable .-pagination input,
.ReactTable .-pagination select {
  color: $input-color;
  background-color: $input-bg;
}
.ReactTable .-loading {
  background: $input-bg;
}
.ReactTable .-loading.-active {
  opacity: 0.8;
}
.ReactTable .-loading > div {
  color: $input-color;
}
.ReactTable .rt-tr .rt-td:last-child {
  text-align: right;
}
.ReactTable .rt-noData {
  top: 60px;
  z-index: inherit;
}

// React-component cascade fix: show "loading" even though item can expand

.rc-cascader-menu-item-loading:after {
  position: absolute;
  right: 12px;
  content: 'loading';
  color: #767980;
  font-style: italic;
}

// TODO Experimental

.cheat-sheet-item {
  margin: $space-lg 0;
  width: 50%;
}

.cheat-sheet-item__title {
  font-size: $font-size-h3;
}

.cheat-sheet-item__expression {
  margin: $space-xs 0;
  cursor: pointer;
}<|MERGE_RESOLUTION|>--- conflicted
+++ resolved
@@ -66,14 +66,11 @@
   min-height: 55px;
   line-height: 55px;
   justify-content: space-between;
-<<<<<<< HEAD
   margin-left: $space-xl;
 }
 
 .explore-toolbar-header {
   justify-content: space-between;
-=======
->>>>>>> 51c06a8c
   align-items: center;
 }
 
