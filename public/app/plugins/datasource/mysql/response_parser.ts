<<<<<<< HEAD
interface TableResponse extends Record<string, any> {
  type: string;
  refId: string;
  meta: any;
}

interface SeriesResponse extends Record<string, any> {
  target: string;
  refId: string;
  meta: any;
  datapoints: [any[]];
}

export interface MySqlResponse {
  data: Array<TableResponse | SeriesResponse>;
}

export default class ResponseParser {
  processQueryResult(res: any): MySqlResponse {
    const data: any[] = [];

    if (!res.data.results) {
      return { data: data };
    }

    for (const key in res.data.results) {
      const queryRes = res.data.results[key];

      if (queryRes.series) {
        for (const series of queryRes.series) {
          data.push({
            target: series.name,
            datapoints: series.points,
            refId: queryRes.refId,
            meta: queryRes.meta,
          });
        }
      }

      if (queryRes.tables) {
        for (const table of queryRes.tables) {
          table.type = 'table';
          table.refId = queryRes.refId;
          table.meta = queryRes.meta;
          data.push(table);
        }
      }
    }

    return { data: data };
  }

  transformAnnotationResponse(options: any, data: any) {
    const table = data.data.results[options.annotation.name].tables[0];

    let timeColumnIndex = -1;
    let timeEndColumnIndex = -1;
    let textColumnIndex = -1;
    let tagsColumnIndex = -1;

    for (let i = 0; i < table.columns.length; i++) {
      if (table.columns[i].text === 'time_sec' || table.columns[i].text === 'time') {
        timeColumnIndex = i;
      } else if (table.columns[i].text === 'timeend') {
        timeEndColumnIndex = i;
      } else if (table.columns[i].text === 'title') {
        throw {
          message: 'The title column for annotations is deprecated, now only a column named text is returned',
        };
      } else if (table.columns[i].text === 'text') {
        textColumnIndex = i;
      } else if (table.columns[i].text === 'tags') {
        tagsColumnIndex = i;
      }
=======
import { map } from 'lodash';
import { AnnotationEvent, DataFrame, FieldType, MetricFindValue } from '@grafana/data';
import { BackendDataSourceResponse, FetchResponse, toDataQueryResponse } from '@grafana/runtime';

export default class ResponseParser {
  transformMetricFindResponse(raw: FetchResponse<BackendDataSourceResponse>): MetricFindValue[] {
    const frames = toDataQueryResponse(raw).data as DataFrame[];

    if (!frames || !frames.length) {
      return [];
    }

    const frame = frames[0];

    const values: MetricFindValue[] = [];
    const textField = frame.fields.find((f) => f.name === '__text');
    const valueField = frame.fields.find((f) => f.name === '__value');

    if (textField && valueField) {
      for (let i = 0; i < textField.values.length; i++) {
        values.push({ text: '' + textField.values.get(i), value: '' + valueField.values.get(i) });
      }
    } else {
      const textFields = frame.fields.filter((f) => f.type === FieldType.string);
      if (textFields) {
        values.push(
          ...textFields
            .flatMap((f) => f.values.toArray())
            .map((v) => ({
              text: '' + v,
            }))
        );
      }
    }

    return Array.from(new Set(values.map((v) => v.text))).map((text) => ({
      text,
      value: values.find((v) => v.text === text)?.value,
    }));
  }

  transformToKeyValueList(rows: any, textColIndex: number, valueColIndex: number): MetricFindValue[] {
    const res = [];

    for (let i = 0; i < rows.length; i++) {
      if (!this.containsKey(res, rows[i][textColIndex])) {
        res.push({ text: rows[i][textColIndex], value: rows[i][valueColIndex] });
      }
    }

    return res;
  }

  transformToSimpleList(rows: any): MetricFindValue[] {
    const res = [];

    for (let i = 0; i < rows.length; i++) {
      for (let j = 0; j < rows[i].length; j++) {
        res.push(rows[i][j]);
      }
    }

    const unique = Array.from(new Set(res));

    return map(unique, (value) => {
      return { text: value };
    });
  }

  findColIndex(columns: any[], colName: string) {
    for (let i = 0; i < columns.length; i++) {
      if (columns[i].text === colName) {
        return i;
      }
    }

    return -1;
  }

  containsKey(res: any[], key: any) {
    for (let i = 0; i < res.length; i++) {
      if (res[i].text === key) {
        return true;
      }
    }
    return false;
  }

  async transformAnnotationResponse(options: any, data: BackendDataSourceResponse): Promise<AnnotationEvent[]> {
    const frames = toDataQueryResponse({ data: data }).data as DataFrame[];
    const frame = frames[0];
    const timeField = frame.fields.find((f) => f.name === 'time' || f.name === 'time_sec');

    if (!timeField) {
      throw new Error('Missing mandatory time column (with time column alias) in annotation query');
>>>>>>> 2a98ac1a
    }

    if (frame.fields.find((f) => f.name === 'title')) {
      throw new Error('The title column for annotations is deprecated, now only a column named text is returned');
    }

    const timeEndField = frame.fields.find((f) => f.name === 'timeend');
    const textField = frame.fields.find((f) => f.name === 'text');
    const tagsField = frame.fields.find((f) => f.name === 'tags');

    const list: AnnotationEvent[] = [];
    for (let i = 0; i < frame.length; i++) {
      const timeEnd = timeEndField && timeEndField.values.get(i) ? Math.floor(timeEndField.values.get(i)) : undefined;
      list.push({
        annotation: options.annotation,
        time: Math.floor(timeField.values.get(i)),
        timeEnd,
        text: textField && textField.values.get(i) ? textField.values.get(i) : '',
        tags:
          tagsField && tagsField.values.get(i)
            ? tagsField.values
                .get(i)
                .trim()
                .split(/\s*,\s*/)
            : [],
      });
    }
    return list;
  }
}<|MERGE_RESOLUTION|>--- conflicted
+++ resolved
@@ -1,4 +1,3 @@
-<<<<<<< HEAD
 interface TableResponse extends Record<string, any> {
   type: string;
   refId: string;
@@ -24,33 +23,27 @@
       return { data: data };
     }
 
-    for (const key in res.data.results) {
-      const queryRes = res.data.results[key];
+    const frame = frames[0];
 
-      if (queryRes.series) {
-        for (const series of queryRes.series) {
-          data.push({
-            target: series.name,
-            datapoints: series.points,
-            refId: queryRes.refId,
-            meta: queryRes.meta,
-          });
-        }
+    const values: MetricFindValue[] = [];
+    const textField = frame.fields.find((f) => f.name === '__text');
+    const valueField = frame.fields.find((f) => f.name === '__value');
+
+    if (textField && valueField) {
+      for (let i = 0; i < textField.values.length; i++) {
+        values.push({ text: '' + textField.values.get(i), value: '' + valueField.values.get(i) });
       }
-
-      if (queryRes.tables) {
-        for (const table of queryRes.tables) {
-          table.type = 'table';
-          table.refId = queryRes.refId;
-          table.meta = queryRes.meta;
-          data.push(table);
-        }
+    } else {
+      const textFields = frame.fields.filter((f) => f.type === FieldType.string);
+      if (textFields) {
+        values.push(
+          ...textFields
+            .flatMap((f) => f.values.toArray())
+            .map((v) => ({
+              text: '' + v,
+            }))
+        );
       }
-    }
-
-    return { data: data };
-  }
-
   transformAnnotationResponse(options: any, data: any) {
     const table = data.data.results[options.annotation.name].tables[0];
 
@@ -73,128 +66,25 @@
       } else if (table.columns[i].text === 'tags') {
         tagsColumnIndex = i;
       }
-=======
-import { map } from 'lodash';
-import { AnnotationEvent, DataFrame, FieldType, MetricFindValue } from '@grafana/data';
-import { BackendDataSourceResponse, FetchResponse, toDataQueryResponse } from '@grafana/runtime';
-
-export default class ResponseParser {
-  transformMetricFindResponse(raw: FetchResponse<BackendDataSourceResponse>): MetricFindValue[] {
-    const frames = toDataQueryResponse(raw).data as DataFrame[];
-
-    if (!frames || !frames.length) {
-      return [];
     }
 
-    const frame = frames[0];
-
-    const values: MetricFindValue[] = [];
-    const textField = frame.fields.find((f) => f.name === '__text');
-    const valueField = frame.fields.find((f) => f.name === '__value');
-
-    if (textField && valueField) {
-      for (let i = 0; i < textField.values.length; i++) {
-        values.push({ text: '' + textField.values.get(i), value: '' + valueField.values.get(i) });
-      }
-    } else {
-      const textFields = frame.fields.filter((f) => f.type === FieldType.string);
-      if (textFields) {
-        values.push(
-          ...textFields
-            .flatMap((f) => f.values.toArray())
-            .map((v) => ({
-              text: '' + v,
-            }))
-        );
-      }
+    if (timeColumnIndex === -1) {
+      throw {
+        message: 'Missing mandatory time column (with time_sec column alias) in annotation query.',
+      };
     }
 
-    return Array.from(new Set(values.map((v) => v.text))).map((text) => ({
-      text,
-      value: values.find((v) => v.text === text)?.value,
-    }));
-  }
-
-  transformToKeyValueList(rows: any, textColIndex: number, valueColIndex: number): MetricFindValue[] {
-    const res = [];
-
-    for (let i = 0; i < rows.length; i++) {
-      if (!this.containsKey(res, rows[i][textColIndex])) {
-        res.push({ text: rows[i][textColIndex], value: rows[i][valueColIndex] });
-      }
-    }
-
-    return res;
-  }
-
-  transformToSimpleList(rows: any): MetricFindValue[] {
-    const res = [];
-
-    for (let i = 0; i < rows.length; i++) {
-      for (let j = 0; j < rows[i].length; j++) {
-        res.push(rows[i][j]);
-      }
-    }
-
-    const unique = Array.from(new Set(res));
-
-    return map(unique, (value) => {
-      return { text: value };
-    });
-  }
-
-  findColIndex(columns: any[], colName: string) {
-    for (let i = 0; i < columns.length; i++) {
-      if (columns[i].text === colName) {
-        return i;
-      }
-    }
-
-    return -1;
-  }
-
-  containsKey(res: any[], key: any) {
-    for (let i = 0; i < res.length; i++) {
-      if (res[i].text === key) {
-        return true;
-      }
-    }
-    return false;
-  }
-
-  async transformAnnotationResponse(options: any, data: BackendDataSourceResponse): Promise<AnnotationEvent[]> {
-    const frames = toDataQueryResponse({ data: data }).data as DataFrame[];
-    const frame = frames[0];
-    const timeField = frame.fields.find((f) => f.name === 'time' || f.name === 'time_sec');
-
-    if (!timeField) {
-      throw new Error('Missing mandatory time column (with time column alias) in annotation query');
->>>>>>> 2a98ac1a
-    }
-
-    if (frame.fields.find((f) => f.name === 'title')) {
-      throw new Error('The title column for annotations is deprecated, now only a column named text is returned');
-    }
-
-    const timeEndField = frame.fields.find((f) => f.name === 'timeend');
-    const textField = frame.fields.find((f) => f.name === 'text');
-    const tagsField = frame.fields.find((f) => f.name === 'tags');
-
-    const list: AnnotationEvent[] = [];
-    for (let i = 0; i < frame.length; i++) {
-      const timeEnd = timeEndField && timeEndField.values.get(i) ? Math.floor(timeEndField.values.get(i)) : undefined;
+    const list = [];
+    for (let i = 0; i < table.rows.length; i++) {
+      const row = table.rows[i];
+      const timeEnd =
+        timeEndColumnIndex !== -1 && row[timeEndColumnIndex] ? Math.floor(row[timeEndColumnIndex]) : undefined;
       list.push({
         annotation: options.annotation,
-        time: Math.floor(timeField.values.get(i)),
+        time: Math.floor(row[timeColumnIndex]),
         timeEnd,
-        text: textField && textField.values.get(i) ? textField.values.get(i) : '',
-        tags:
-          tagsField && tagsField.values.get(i)
-            ? tagsField.values
-                .get(i)
-                .trim()
-                .split(/\s*,\s*/)
-            : [],
+        text: row[textColumnIndex] ? row[textColumnIndex].toString() : '',
+        tags: row[tagsColumnIndex] ? row[tagsColumnIndex].trim().split(/\s*,\s*/) : [],
       });
     }
     return list;
