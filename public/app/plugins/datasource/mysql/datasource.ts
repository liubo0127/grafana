import { map as _map, filter } from 'lodash';
import { Observable, of } from 'rxjs';
import { catchError, map, mapTo } from 'rxjs/operators';
import { getBackendSrv, DataSourceWithBackend, frameToMetricFindValue } from '@grafana/runtime';
import {
  DataQueryRequest,
  DataSourceInstanceSettings,
  ScopedVars,
  DataQueryResponse,
  MetricFindValue,
} from '@grafana/data';
import ResponseParser from './response_parser';
import { MySqlQueryForInterpolation, MySqlOptions, MySqlQuery } from './types';
import { getTemplateSrv, TemplateSrv } from 'app/features/templating/template_srv';
import { getSearchFilterScopedVar } from '../../../features/variables/utils';
import { quoteLiteral, buildQuery } from './sql';

export class MySqlDatasource extends DataSourceWithBackend<MySqlQuery, MySqlOptions> {
  id: any;
  name: any;
  responseParser: ResponseParser;
  queryModel: MySqlQuery;
  interval: string;

  constructor(
    instanceSettings: DataSourceInstanceSettings<MySqlOptions>,
    private readonly templateSrv: TemplateSrv = getTemplateSrv()
  ) {
    super(instanceSettings);
    this.name = instanceSettings.name;
    this.id = instanceSettings.id;
    this.responseParser = new ResponseParser();
    const settingsData = instanceSettings.jsonData || ({} as MySqlOptions);
    this.interval = settingsData.timeInterval || '1m';
  }

  interpolateVariable = (value: string | string[] | number, variable: any) => {
    if (typeof value === 'string') {
      if (variable.multi || variable.includeAll) {
        return quoteLiteral(value);
      } else {
        return value;
      }
    }

    if (typeof value === 'number') {
      return value;
    }

<<<<<<< HEAD
    const quotedValues = _.map(value, (v: any) => {
      return quoteLiteral(v);
=======
    const quotedValues = _map(value, (v: any) => {
      return this.queryModel.quoteLiteral(v);
>>>>>>> dc6d1342
    });
    return quotedValues.join(',');
  };

  interpolateVariablesInQueries(
    queries: MySqlQueryForInterpolation[],
    scopedVars: ScopedVars
  ): MySqlQueryForInterpolation[] {
    let expandedQueries = queries;
    if (queries && queries.length > 0) {
      expandedQueries = queries.map((query) => {
        const expandedQuery = {
          ...query,
          datasource: this.name,
          rawSql: this.templateSrv.replace(query.rawSql, scopedVars, this.interpolateVariable),
          rawQuery: true,
        };
        return expandedQuery;
      });
    }
    return expandedQueries;
  }

<<<<<<< HEAD
  filterQuery(query: MySqlQuery): boolean {
    return !query.hide;
  }
=======
  query(options: any): Observable<MysqlResponse> {
    const queries = filter(options.targets, (target) => {
      return target.hide !== true;
    }).map((target) => {
      const queryModel = new MysqlQuery(target, this.templateSrv, options.scopedVars);

      return {
        refId: target.refId,
        intervalMs: options.intervalMs,
        maxDataPoints: options.maxDataPoints,
        datasourceId: this.id,
        rawSql: queryModel.render(this.interpolateVariable as any),
        format: target.format,
      };
    });
>>>>>>> dc6d1342

  applyTemplateVariables(target: MySqlQuery, scopedVars: ScopedVars): Record<string, any> {
    // new query with no table set yet
    let rawSql = target.rawSql;
    if (!target.rawQuery) {
      if (!('table' in target)) {
        rawSql = '';
      } else {
        target.rawSql = buildQuery(target);
      }
    } else if (interpolate) {
      rawSql = this.templateSrv.replace(rawSql, scopedVars, interpolateQueryStr);
    }

    return {
      refId: target.refId,
      datasourceId: this.id,
      rawSql: rawSql,
      format: target.format,
    };
  }

  query(request: DataQueryRequest<MySqlQuery>): Observable<DataQueryResponse> {
    return super.query(request);
  }

  annotationQuery(options: any) {
    if (!options.annotation.rawQuery) {
      throw new Error('Query missing in annotation definition');
    }

    const query = {
      refId: options.annotation.name,
      datasourceId: this.id,
      rawSql: this.templateSrv.replace(options.annotation.rawQuery, options.scopedVars, this.interpolateVariable),
      format: 'table',
    };

    return getBackendSrv()
      .fetch({
        url: '/api/tsdb/query',
        method: 'POST',
        data: {
          from: options.range.from.valueOf().toString(),
          to: options.range.to.valueOf().toString(),
          queries: [query],
        },
      })
      .pipe(map((data: any) => this.responseParser.transformAnnotationResponse(options, data)))
      .toPromise();
  }

  async metricFindQuery(query: string, optionalOptions: any): Promise<MetricFindValue[]> {
    let refId = 'tempvar';
    if (optionalOptions && optionalOptions.variable && optionalOptions.variable.name) {
      refId = optionalOptions.variable.name;
    }

    const rawSql = this.templateSrv.replace(
      query,
      getSearchFilterScopedVar({ query, wildcardChar: '%', options: optionalOptions }),
      this.interpolateVariable
    );

    const interpolatedQuery = {
      refId: refId,
      datasourceId: this.id,
      rawSql,
      format: 'table',
    };

    const rsp = await super
      .query({
        ...optionalOptions, // includes 'range'
        targets: [interpolatedQuery],
      } as DataQueryRequest)
      .toPromise();
    if (rsp.data?.length) {
      return frameToMetricFindValue(rsp.data[0]);
    }
    return [];
  }

  async testDatasource() {
    await getBackendSrv()
      .fetch({
        url: '/api/tsdb/query',
        method: 'POST',
        data: {
          from: '5m',
          to: 'now',
          queries: [
            {
              refId: 'A',
              intervalMs: 1,
              maxDataPoints: 1,
              datasourceId: this.id,
              rawSql: 'SELECT 1',
              format: 'table',
            },
          ],
        },
      })
      .pipe(
        mapTo({ status: 'success', message: 'Database Connection OK' }),
        catchError((err) => {
          console.error(err);
          if (err.data && err.data.message) {
            return of({ status: 'error', message: err.data.message });
          } else {
            return of({ status: 'error', message: err.status });
          }
        })
      )
      .toPromise();
  }

  targetContainsTemplate(target: any) {
    let rawSql = '';

    if (target.rawQuery) {
      rawSql = target.rawSql;
    } else {
      rawSql = buildQuery(target);
    }

    rawSql = rawSql.replace('$__', '');

    return this.templateSrv.variableExists(rawSql);
  }
}

const interpolateQueryStr = (
  value: string,
  variable: { multi: any; includeAll: any },
  defaultFormatFn: any
): string => {
  // if no multi or include all do not regexEscape
  if (!variable.multi && !variable.includeAll) {
    return quoteLiteral(value);
  }

  if (typeof value === 'string') {
    return quoteLiteral(value);
  }

  const escapedValues = _.map(value, quoteLiteral);
  return escapedValues.join(',');
};<|MERGE_RESOLUTION|>--- conflicted
+++ resolved
@@ -47,13 +47,8 @@
       return value;
     }
 
-<<<<<<< HEAD
-    const quotedValues = _.map(value, (v: any) => {
+    const quotedValues = _map(value, (v: any) => {
       return quoteLiteral(v);
-=======
-    const quotedValues = _map(value, (v: any) => {
-      return this.queryModel.quoteLiteral(v);
->>>>>>> dc6d1342
     });
     return quotedValues.join(',');
   };
@@ -77,27 +72,9 @@
     return expandedQueries;
   }
 
-<<<<<<< HEAD
   filterQuery(query: MySqlQuery): boolean {
     return !query.hide;
   }
-=======
-  query(options: any): Observable<MysqlResponse> {
-    const queries = filter(options.targets, (target) => {
-      return target.hide !== true;
-    }).map((target) => {
-      const queryModel = new MysqlQuery(target, this.templateSrv, options.scopedVars);
-
-      return {
-        refId: target.refId,
-        intervalMs: options.intervalMs,
-        maxDataPoints: options.maxDataPoints,
-        datasourceId: this.id,
-        rawSql: queryModel.render(this.interpolateVariable as any),
-        format: target.format,
-      };
-    });
->>>>>>> dc6d1342
 
   applyTemplateVariables(target: MySqlQuery, scopedVars: ScopedVars): Record<string, any> {
     // new query with no table set yet
