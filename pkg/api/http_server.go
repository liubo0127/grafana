--- conflicted
+++ resolved
@@ -70,7 +70,6 @@
 	httpSrv     *http.Server
 	middlewares []macaron.Handler
 
-<<<<<<< HEAD
 	UsageStatsService      usagestats.UsageStats
 	PluginContextProvider  *plugincontext.Provider
 	RouteRegister          routing.RouteRegister
@@ -93,7 +92,7 @@
 	PluginRequestValidator models.PluginRequestValidator
 	PluginManager          plugins.Manager
 	SearchService          *search.SearchService
-	ShortURLService        *shorturls.ShortURLService
+	ShortURLService        shorturls.Service
 	Live                   *live.GrafanaLive
 	LivePushGateway        *pushhttp.Gateway
 	ContextHandler         *contexthandler.ContextHandler
@@ -106,41 +105,6 @@
 	LibraryPanelService    librarypanels.Service
 	LibraryElementService  libraryelements.Service
 	notificationService    *notifications.NotificationService
-=======
-	PluginContextProvider  *plugincontext.Provider                 `inject:""`
-	RouteRegister          routing.RouteRegister                   `inject:""`
-	Bus                    bus.Bus                                 `inject:""`
-	RenderService          rendering.Service                       `inject:""`
-	Cfg                    *setting.Cfg                            `inject:""`
-	SettingsProvider       setting.Provider                        `inject:""`
-	HooksService           *hooks.HooksService                     `inject:""`
-	CacheService           *localcache.CacheService                `inject:""`
-	DatasourceCache        datasources.CacheService                `inject:""`
-	AuthTokenService       models.UserTokenService                 `inject:""`
-	QuotaService           *quota.QuotaService                     `inject:""`
-	RemoteCacheService     *remotecache.RemoteCache                `inject:""`
-	ProvisioningService    provisioning.ProvisioningService        `inject:""`
-	Login                  login.Service                           `inject:""`
-	License                models.Licensing                        `inject:""`
-	AccessControl          accesscontrol.AccessControl             `inject:""`
-	BackendPluginManager   backendplugin.Manager                   `inject:""`
-	DataProxy              *datasourceproxy.DatasourceProxyService `inject:""`
-	PluginRequestValidator models.PluginRequestValidator           `inject:""`
-	PluginManager          plugins.Manager                         `inject:""`
-	SearchService          *search.SearchService                   `inject:""`
-	ShortURLService        shorturls.Service                       `inject:""`
-	Live                   *live.GrafanaLive                       `inject:""`
-	LivePushGateway        *pushhttp.Gateway                       `inject:""`
-	ContextHandler         *contexthandler.ContextHandler          `inject:""`
-	SQLStore               *sqlstore.SQLStore                      `inject:""`
-	DataService            *tsdb.Service                           `inject:""`
-	PluginDashboardService *plugindashboards.Service               `inject:""`
-	AlertEngine            *alerting.AlertEngine                   `inject:""`
-	LoadSchemaService      *schemaloader.SchemaLoaderService       `inject:""`
-	Alertmanager           *notifier.Alertmanager                  `inject:""`
-	LibraryPanelService    librarypanels.Service                   `inject:""`
-	LibraryElementService  libraryelements.Service                 `inject:""`
->>>>>>> d92a1f29
 	Listener               net.Listener
 	cleanUpService         *cleanup.CleanUpService
 	tracingService         *tracing.TracingService
@@ -158,7 +122,7 @@
 	usageStatsService *usagestats.UsageStatsService, pluginRequestValidator models.PluginRequestValidator,
 	pluginManager plugins.Manager, backendPM backendplugin.Manager, settingsProvider setting.Provider,
 	dataSourceCache datasources.CacheService, userTokenService models.UserTokenService,
-	cleanUpService *cleanup.CleanUpService, shortURLService *shorturls.ShortURLService,
+	cleanUpService *cleanup.CleanUpService, shortURLService shorturls.Service,
 	remoteCache *remotecache.RemoteCache, provisioningService provisioning.ProvisioningService,
 	loginService login.Service, accessControl accesscontrol.AccessControl,
 	dataSourceProxy *datasourceproxy.DataSourceProxyService, searchService *search.SearchService,
