package api

import (
	"context"
	"errors"
	"net/http"
	"time"

	"github.com/grafana/grafana-plugin-sdk-go/backend"
	"github.com/grafana/grafana/pkg/expr"
	"github.com/grafana/grafana/pkg/models"
	"github.com/grafana/grafana/pkg/plugins"
	"github.com/grafana/grafana/pkg/plugins/adapters"
	"github.com/grafana/grafana/pkg/registry"

	"github.com/grafana/grafana/pkg/api/dtos"
	"github.com/grafana/grafana/pkg/api/response"
	"github.com/grafana/grafana/pkg/bus"
	"github.com/grafana/grafana/pkg/components/simplejson"
	"github.com/grafana/grafana/pkg/util"
)

// QueryMetricsV2 returns query metrics.
// POST /api/ds/query   DataSource query w/ expressions
func (hs *HTTPServer) QueryMetricsV2(c *models.ReqContext, reqDTO dtos.MetricRequest) response.Response {
	if len(reqDTO.Queries) == 0 {
		return response.Error(http.StatusBadRequest, "No queries found in query", nil)
	}

	timeRange := plugins.NewDataTimeRange(reqDTO.From, reqDTO.To)
	request := plugins.DataQuery{
		TimeRange: &timeRange,
		Debug:     reqDTO.Debug,
		User:      c.SignedInUser,
		Queries:   make([]plugins.DataSubQuery, 0, len(reqDTO.Queries)),
	}

	// Loop to see if we have an expression.
	for _, query := range reqDTO.Queries {
		if query.Get("datasource").MustString("") == expr.DatasourceName {
			return hs.handleExpressions(c, reqDTO)
		}
	}

	var ds *models.DataSource
	for i, query := range reqDTO.Queries {
		hs.log.Debug("Processing metrics query", "query", query)

		datasourceID, err := query.Get("datasourceId").Int64()
		if err != nil {
			hs.log.Debug("Can't process query since it's missing data source ID")
			return response.Error(http.StatusBadRequest, "Query missing data source ID", nil)
		}

		// For mixed datasource case, each data source is sent in a single request.
		// So only the datasource from the first query is needed. As all requests
		// should be the same data source.
		if i == 0 {
			ds, err = hs.DatasourceCache.GetDatasource(datasourceID, c.SignedInUser, c.SkipCache)
			if err != nil {
				return hs.handleGetDataSourceError(err, datasourceID)
			}
		}

		request.Queries = append(request.Queries, plugins.DataSubQuery{
			RefID:         query.Get("refId").MustString("A"),
			MaxDataPoints: query.Get("maxDataPoints").MustInt64(100),
			IntervalMS:    query.Get("intervalMs").MustInt64(1000),
			QueryType:     query.Get("queryType").MustString(""),
			Model:         query,
			DataSource:    ds,
		})
	}

	err := hs.PluginRequestValidator.Validate(ds.Url, nil)
	if err != nil {
		return response.Error(http.StatusForbidden, "Access denied", err)
	}

	if hs.PluginManagerV2.IsSupported(ds.Type) && !hs.PluginManagerV2.(registry.CanBeDisabled).IsDisabled() {
		req, err := createRequest(ds, request)
		if err != nil {
			return response.Error(http.StatusInternalServerError, "Request formation error", err)
		}

		resp, err := hs.PluginManagerV2.QueryData(c.Req.Context(), req)
		if err != nil {
			return response.Error(http.StatusInternalServerError, "Metric request error", err)
		}

		return response.JSONStreaming(http.StatusOK, resp)
	}

	resp, err := hs.DataService.HandleRequest(c.Req.Context(), ds, request)
	if err != nil {
		return response.Error(http.StatusInternalServerError, "Metric request error", err)
	}

	// This is insanity... but ¯\_(ツ)_/¯, the current query path looks like:
	//  encodeJson( decodeBase64( encodeBase64( decodeArrow( encodeArrow(frame)) ) )
	// this will soon change to a more direct route
	qdr, err := resp.ToBackendDataResponse()
	if err != nil {
		return response.Error(http.StatusInternalServerError, "error converting results", err)
	}
	return toMacronResponse(qdr)
}

func toMacronResponse(qdr *backend.QueryDataResponse) response.Response {
	statusCode := http.StatusOK
	for _, res := range qdr.Responses {
		if res.Error != nil {
			statusCode = http.StatusBadRequest
		}
	}

	return response.JSONStreaming(statusCode, qdr)
}

// handleExpressions handles POST /api/ds/query when there is an expression.
func (hs *HTTPServer) handleExpressions(c *models.ReqContext, reqDTO dtos.MetricRequest) response.Response {
	timeRange := plugins.NewDataTimeRange(reqDTO.From, reqDTO.To)
	request := plugins.DataQuery{
		TimeRange: &timeRange,
		Debug:     reqDTO.Debug,
		User:      c.SignedInUser,
		Queries:   make([]plugins.DataSubQuery, 0, len(reqDTO.Queries)),
	}

	for _, query := range reqDTO.Queries {
		hs.log.Debug("Processing metrics query", "query", query)
		name := query.Get("datasource").MustString("")

		datasourceID, err := query.Get("datasourceId").Int64()
		if err != nil {
			hs.log.Debug("Can't process query since it's missing data source ID")
			return response.Error(400, "Query missing data source ID", nil)
		}

		if name != expr.DatasourceName {
			// Expression requests have everything in one request, so need to check
			// all data source queries for possible permission / not found issues.
			if _, err = hs.DatasourceCache.GetDatasource(datasourceID, c.SignedInUser, c.SkipCache); err != nil {
				return hs.handleGetDataSourceError(err, datasourceID)
			}
		}

		request.Queries = append(request.Queries, plugins.DataSubQuery{
			RefID:         query.Get("refId").MustString("A"),
			MaxDataPoints: query.Get("maxDataPoints").MustInt64(100),
			IntervalMS:    query.Get("intervalMs").MustInt64(1000),
			QueryType:     query.Get("queryType").MustString(""),
			Model:         query,
		})
	}

	exprService := expr.Service{
		Cfg:         hs.Cfg,
		DataService: hs.DataService,
	}
	qdr, err := exprService.WrapTransformData(c.Req.Context(), request)
	if err != nil {
		return response.Error(500, "expression request error", err)
	}
	return toMacronResponse(qdr)
}

func (hs *HTTPServer) handleGetDataSourceError(err error, datasourceID int64) *response.NormalResponse {
	hs.log.Debug("Encountered error getting data source", "err", err, "id", datasourceID)
	if errors.Is(err, models.ErrDataSourceAccessDenied) {
		return response.Error(403, "Access denied to data source", err)
	}
	if errors.Is(err, models.ErrDataSourceNotFound) {
		return response.Error(400, "Invalid data source ID", err)
	}
	return response.Error(500, "Unable to load data source metadata", err)
}

// QueryMetrics returns query metrics
// POST /api/tsdb/query
func (hs *HTTPServer) QueryMetrics(c *models.ReqContext, reqDto dtos.MetricRequest) response.Response {
	if len(reqDto.Queries) == 0 {
		return response.Error(http.StatusBadRequest, "No queries found in query", nil)
	}

	datasourceId, err := reqDto.Queries[0].Get("datasourceId").Int64()
	if err != nil {
		return response.Error(http.StatusBadRequest, "Query missing datasourceId", nil)
	}

	ds, err := hs.DatasourceCache.GetDatasource(datasourceId, c.SignedInUser, c.SkipCache)
	if err != nil {
		return hs.handleGetDataSourceError(err, datasourceId)
	}

	err = hs.PluginRequestValidator.Validate(ds.Url, nil)
	if err != nil {
		return response.Error(http.StatusForbidden, "Access denied", err)
	}

	timeRange := plugins.NewDataTimeRange(reqDto.From, reqDto.To)
	request := plugins.DataQuery{
		TimeRange: &timeRange,
		Debug:     reqDto.Debug,
		User:      c.SignedInUser,
	}

	for _, query := range reqDto.Queries {
		request.Queries = append(request.Queries, plugins.DataSubQuery{
			RefID:         query.Get("refId").MustString("A"),
			MaxDataPoints: query.Get("maxDataPoints").MustInt64(100),
			IntervalMS:    query.Get("intervalMs").MustInt64(1000),
			Model:         query,
			DataSource:    ds,
		})
	}

	resp, err := hs.DataService.HandleRequest(c.Req.Context(), ds, request)
	if err != nil {
		return response.Error(http.StatusInternalServerError, "Metric request error", err)
	}

	statusCode := http.StatusOK
	for _, res := range resp.Results {
		if res.Error != nil {
			res.ErrorString = res.Error.Error()
			resp.Message = res.ErrorString
			statusCode = http.StatusBadRequest
		}
	}

	return response.JSON(statusCode, &resp)
}

// GET /api/tsdb/testdata/gensql
func GenerateSQLTestData(c *models.ReqContext) response.Response {
	if err := bus.Dispatch(&models.InsertSQLTestDataCommand{}); err != nil {
		return response.Error(500, "Failed to insert test data", err)
	}

	return response.JSON(200, &util.DynMap{"message": "OK"})
}

// GET /api/tsdb/testdata/random-walk
func (hs *HTTPServer) GetTestDataRandomWalk(c *models.ReqContext) response.Response {
	from := c.Query("from")
	to := c.Query("to")
	intervalMS := c.QueryInt64("intervalMs")

	timeRange := plugins.NewDataTimeRange(from, to)
	request := plugins.DataQuery{TimeRange: &timeRange}

	dsInfo := &models.DataSource{
		Type:     "testdata",
		JsonData: simplejson.New(),
	}
	request.Queries = append(request.Queries, plugins.DataSubQuery{
		RefID:      "A",
		IntervalMS: intervalMS,
		Model: simplejson.NewFromAny(&util.DynMap{
			"scenario": "random_walk",
		}),
		DataSource: dsInfo,
	})

	resp, err := hs.DataService.HandleRequest(context.Background(), dsInfo, request)
	if err != nil {
		return response.Error(500, "Metric request error", err)
	}

<<<<<<< HEAD
	return response.JSON(200, &resp)
}

func createRequest(ds *models.DataSource, query plugins.DataQuery) (*backend.QueryDataRequest, error) {
	instanceSettings, err := modelToInstanceSettings(ds)
	if err != nil {
		return nil, err
	}

	req := &backend.QueryDataRequest{
		PluginContext: backend.PluginContext{
			OrgID:                      ds.OrgId,
			PluginID:                   ds.Type,
			User:                       adapters.BackendUserFromSignedInUser(query.User),
			DataSourceInstanceSettings: instanceSettings,
		},
		Queries: []backend.DataQuery{},
		Headers: query.Headers,
	}

	for _, q := range query.Queries {
		modelJSON, err := q.Model.MarshalJSON()
		if err != nil {
			return nil, err
		}
		req.Queries = append(req.Queries, backend.DataQuery{
			RefID:         q.RefID,
			Interval:      time.Duration(q.IntervalMS) * time.Millisecond,
			MaxDataPoints: q.MaxDataPoints,
			TimeRange: backend.TimeRange{
				From: query.TimeRange.GetFromAsTimeUTC(),
				To:   query.TimeRange.GetToAsTimeUTC(),
			},
			QueryType: q.QueryType,
			JSON:      modelJSON,
		})
	}

	return req, nil
}

func modelToInstanceSettings(ds *models.DataSource) (*backend.DataSourceInstanceSettings, error) {
	jsonDataBytes, err := ds.JsonData.MarshalJSON()
	if err != nil {
		return nil, err
	}

	return &backend.DataSourceInstanceSettings{
		ID:                      ds.Id,
		Name:                    ds.Name,
		URL:                     ds.Url,
		Database:                ds.Database,
		User:                    ds.User,
		BasicAuthEnabled:        ds.BasicAuth,
		BasicAuthUser:           ds.BasicAuthUser,
		JSONData:                jsonDataBytes,
		DecryptedSecureJSONData: ds.DecryptedValues(),
		Updated:                 ds.Updated,
	}, nil
=======
	qdr, err := resp.ToBackendDataResponse()
	if err != nil {
		return response.Error(http.StatusInternalServerError, "error converting results", err)
	}
	return toMacronResponse(qdr)
>>>>>>> ec3f8ce0
}<|MERGE_RESOLUTION|>--- conflicted
+++ resolved
@@ -268,8 +268,11 @@
 		return response.Error(500, "Metric request error", err)
 	}
 
-<<<<<<< HEAD
-	return response.JSON(200, &resp)
+	qdr, err := resp.ToBackendDataResponse()
+	if err != nil {
+		return response.Error(http.StatusInternalServerError, "error converting results", err)
+	}
+	return toMacronResponse(qdr)
 }
 
 func createRequest(ds *models.DataSource, query plugins.DataQuery) (*backend.QueryDataRequest, error) {
@@ -328,11 +331,4 @@
 		DecryptedSecureJSONData: ds.DecryptedValues(),
 		Updated:                 ds.Updated,
 	}, nil
-=======
-	qdr, err := resp.ToBackendDataResponse()
-	if err != nil {
-		return response.Error(http.StatusInternalServerError, "error converting results", err)
-	}
-	return toMacronResponse(qdr)
->>>>>>> ec3f8ce0
 }