package grpcplugin

import (
	"os/exec"

	"github.com/grafana/grafana-plugin-sdk-go/backend/grpcplugin"
	"github.com/grafana/grafana/pkg/infra/log"
	"github.com/grafana/grafana/pkg/plugins/backendplugin"
	"github.com/grafana/grafana/pkg/plugins/backendplugin/pluginextensionv2"
	goplugin "github.com/hashicorp/go-plugin"
)

// Handshake is the HandshakeConfig used to configure clients and servers.
var handshake = goplugin.HandshakeConfig{
	// The ProtocolVersion is the version that must match between Grafana core
	// and Grafana plugins. This should be bumped whenever a (breaking) change
	// happens in one or the other that makes it so that they can't safely communicate.
	ProtocolVersion: grpcplugin.ProtocolVersion,

	// The magic cookie values should NEVER be changed.
	MagicCookieKey:   grpcplugin.MagicCookieKey,
	MagicCookieValue: grpcplugin.MagicCookieValue,
}

func NewClientConfig(executablePath string, env []string, logger log.Logger,
	versionedPlugins map[int]goplugin.PluginSet) *goplugin.ClientConfig {
	// We can ignore gosec G201 here, since the dynamic part of executablePath comes from the plugin definition
	// nolint:gosec
	cmd := exec.Command(executablePath)
	cmd.Env = env

	return &goplugin.ClientConfig{
		Cmd:              cmd,
		HandshakeConfig:  handshake,
		VersionedPlugins: versionedPlugins,
		Logger:           logWrapper{Logger: logger},
		AllowedProtocols: []goplugin.Protocol{goplugin.ProtocolGRPC},
	}
}

// StartFunc callback function called when a plugin with current plugin protocol version is started.
type StartFunc func(pluginID string, client *Client, logger log.Logger) error

// PluginStartFuncs functions called for plugin when started.
type PluginStartFuncs struct {
	OnStart StartFunc
}

// PluginDescriptor is a descriptor used for registering backend plugins.
type PluginDescriptor struct {
	PluginID         string
	ExecutablePath   string
	Managed          bool
	VersionedPlugins map[int]goplugin.PluginSet
	startFns         PluginStartFuncs
}

// getV2PluginSet returns list of plugins supported on v2.
func GetV2PluginSet() goplugin.PluginSet {
	return goplugin.PluginSet{
		"diagnostics": &grpcplugin.DiagnosticsGRPCPlugin{},
		"resource":    &grpcplugin.ResourceGRPCPlugin{},
		"data":        &grpcplugin.DataGRPCPlugin{},
		"stream":      &grpcplugin.StreamGRPCPlugin{},
		"renderer":    &pluginextensionv2.RendererGRPCPlugin{},
	}
}

// NewBackendPlugin creates a new backend plugin factory used for registering a backend plugin.
func NewBackendPlugin(pluginID, executablePath string, startFns PluginStartFuncs) backendplugin.PluginFactoryFunc {
	return newPlugin(PluginDescriptor{
<<<<<<< HEAD
		PluginID:       pluginID,
		ExecutablePath: executablePath,
		Managed:        true,
		VersionedPlugins: map[int]goplugin.PluginSet{
			DefaultProtocolVersion: {
				pluginID: &datasourceV1.DatasourcePluginImpl{},
			},
			grpcplugin.ProtocolVersion: GetV2PluginSet(),
=======
		pluginID:       pluginID,
		executablePath: executablePath,
		managed:        true,
		versionedPlugins: map[int]goplugin.PluginSet{
			grpcplugin.ProtocolVersion: getV2PluginSet(),
>>>>>>> ec3f8ce0
		},
		startFns: startFns,
	})
}

// NewRendererPlugin creates a new renderer plugin factory used for registering a backend renderer plugin.
func NewRendererPlugin(pluginID, executablePath string, startFns PluginStartFuncs) backendplugin.PluginFactoryFunc {
	return newPlugin(PluginDescriptor{
<<<<<<< HEAD
		PluginID:       pluginID,
		ExecutablePath: executablePath,
		Managed:        false,
		VersionedPlugins: map[int]goplugin.PluginSet{
			DefaultProtocolVersion: {
				pluginID: &rendererV1.RendererPluginImpl{},
			},
			grpcplugin.ProtocolVersion: GetV2PluginSet(),
=======
		pluginID:       pluginID,
		executablePath: executablePath,
		managed:        false,
		versionedPlugins: map[int]goplugin.PluginSet{
			grpcplugin.ProtocolVersion: getV2PluginSet(),
>>>>>>> ec3f8ce0
		},
		startFns: startFns,
	})
}

// Client client for communicating with a plugin using the current (v2) plugin protocol.
type Client struct {
	DataPlugin     grpcplugin.DataClient
	RendererPlugin pluginextensionv2.RendererPlugin
	StreamClient   grpcplugin.StreamClient
}<|MERGE_RESOLUTION|>--- conflicted
+++ resolved
@@ -69,22 +69,11 @@
 // NewBackendPlugin creates a new backend plugin factory used for registering a backend plugin.
 func NewBackendPlugin(pluginID, executablePath string, startFns PluginStartFuncs) backendplugin.PluginFactoryFunc {
 	return newPlugin(PluginDescriptor{
-<<<<<<< HEAD
 		PluginID:       pluginID,
 		ExecutablePath: executablePath,
 		Managed:        true,
 		VersionedPlugins: map[int]goplugin.PluginSet{
-			DefaultProtocolVersion: {
-				pluginID: &datasourceV1.DatasourcePluginImpl{},
-			},
-			grpcplugin.ProtocolVersion: GetV2PluginSet(),
-=======
-		pluginID:       pluginID,
-		executablePath: executablePath,
-		managed:        true,
-		versionedPlugins: map[int]goplugin.PluginSet{
 			grpcplugin.ProtocolVersion: getV2PluginSet(),
->>>>>>> ec3f8ce0
 		},
 		startFns: startFns,
 	})
@@ -93,22 +82,11 @@
 // NewRendererPlugin creates a new renderer plugin factory used for registering a backend renderer plugin.
 func NewRendererPlugin(pluginID, executablePath string, startFns PluginStartFuncs) backendplugin.PluginFactoryFunc {
 	return newPlugin(PluginDescriptor{
-<<<<<<< HEAD
 		PluginID:       pluginID,
 		ExecutablePath: executablePath,
 		Managed:        false,
 		VersionedPlugins: map[int]goplugin.PluginSet{
-			DefaultProtocolVersion: {
-				pluginID: &rendererV1.RendererPluginImpl{},
-			},
-			grpcplugin.ProtocolVersion: GetV2PluginSet(),
-=======
-		pluginID:       pluginID,
-		executablePath: executablePath,
-		managed:        false,
-		versionedPlugins: map[int]goplugin.PluginSet{
 			grpcplugin.ProtocolVersion: getV2PluginSet(),
->>>>>>> ec3f8ce0
 		},
 		startFns: startFns,
 	})
