import throttle from 'lodash/throttle';
<<<<<<< HEAD
import { DataFrame, FieldType, getTimeField, rangeUtil, RawTimeRange } from '@grafana/data';
import uPlot from 'uplot';
=======
import isEqual from 'lodash/isEqual';
import omit from 'lodash/omit';
import { rangeUtil, RawTimeRange } from '@grafana/data';
import { Options } from 'uplot';
>>>>>>> 917b5c5f
import { PlotPlugin, PlotProps } from './types';

const ALLOWED_FORMAT_STRINGS_REGEX = /\b(YYYY|YY|MMMM|MMM|MM|M|DD|D|WWWW|WWW|HH|H|h|AA|aa|a|mm|m|ss|s|fff)\b/g;

export const timeFormatToTemplate = (f: string) => {
  return f.replace(ALLOWED_FORMAT_STRINGS_REGEX, match => `{${match}}`);
};

export function rangeToMinMax(timeRange: RawTimeRange): [number, number] {
  const v = rangeUtil.convertRawToRange(timeRange);
  return [v.from.valueOf() / 1000, v.to.valueOf() / 1000];
}

export const buildPlotConfig = (props: PlotProps, plugins: Record<string, PlotPlugin>): Options => {
  return {
    width: props.width,
    height: props.height,
    focus: {
      alpha: 1,
    },
    cursor: {
      focus: {
        prox: 30,
      },
    },
    legend: {
      show: false,
    },
    plugins: Object.entries(plugins).map(p => ({
      hooks: p[1].hooks,
    })),
    hooks: {},
  } as any;
};

<<<<<<< HEAD
export const preparePlotData = (data: DataFrame): uPlot.AlignedData => {
  const plotData: any[] = [];

  // Prepare x axis
  let { timeIndex } = getTimeField(data);
  let xvals = data.fields[timeIndex!].values.toArray();

  if (!isNaN(timeIndex!)) {
    xvals = xvals.map(v => v / 1000);
  }

  plotData.push(xvals);

  for (let i = 0; i < data.fields.length; i++) {
    const field = data.fields[i];

    // already handled time and we ignore non-numeric fields
    if (i === timeIndex || field.type !== FieldType.number) {
      continue;
    }

    let values = field.values.toArray();

    if (field.config.custom?.nullValues === 'asZero') {
      values = values.map(v => (v === null ? 0 : v));
    }

    plotData.push(values);
  }

  return plotData;
};

export const isPlottingTime = (config: uPlot.Options) => {
=======
const isPlottingTime = (config: Options) => {
>>>>>>> 917b5c5f
  let isTimeSeries = false;

  if (!config.scales) {
    return false;
  }

  for (let i = 0; i < Object.keys(config.scales).length; i++) {
    const key = Object.keys(config.scales)[i];
    if (config.scales[key].time === true) {
      isTimeSeries = true;
      break;
    }
  }

  return isTimeSeries;
};

<<<<<<< HEAD
=======
/**
 * Based on two config objects indicates whether or not uPlot needs reinitialisation
 * This COULD be done based on data frames, but keeping it this way for now as a simplification
 */
export const shouldInitialisePlot = (prevConfig?: Options, config?: Options) => {
  if (!config && !prevConfig) {
    return false;
  }

  if (config) {
    if (config.width === 0 || config.height === 0) {
      return false;
    }
    if (!prevConfig) {
      return true;
    }
  }

  if (isPlottingTime(config!) && prevConfig!.tzDate !== config!.tzDate) {
    return true;
  }

  // reinitialise when number of series, scales or axes changes
  if (
    prevConfig!.series?.length !== config!.series?.length ||
    prevConfig!.axes?.length !== config!.axes?.length ||
    prevConfig!.scales?.length !== config!.scales?.length
  ) {
    return true;
  }

  let idx = 0;

  // reinitialise when any of the series config changes
  if (config!.series && prevConfig!.series) {
    for (const series of config!.series) {
      if (!isEqual(series, prevConfig!.series[idx])) {
        return true;
      }
      idx++;
    }
  }

  if (config!.axes && prevConfig!.axes) {
    idx = 0;
    for (const axis of config!.axes) {
      // Comparing axes config, skipping values property as it changes across config builds - probably need to be more clever
      if (!isEqual(omit(axis, 'values', 'size'), omit(prevConfig!.axes[idx], 'values', 'size'))) {
        return true;
      }
      idx++;
    }
  }

  return false;
};

>>>>>>> 917b5c5f
// Dev helpers
export const throttledLog = throttle((...t: any[]) => {
  console.log(...t);
}, 500);

export const pluginLog = (id: string, throttle = false, ...t: any[]) => {
  if (process.env.NODE_ENV === 'production') {
    return;
  }
  const fn = throttle ? throttledLog : console.log;
  fn(`[Plugin: ${id}]: `, ...t);
};<|MERGE_RESOLUTION|>--- conflicted
+++ resolved
@@ -1,13 +1,6 @@
 import throttle from 'lodash/throttle';
-<<<<<<< HEAD
-import { DataFrame, FieldType, getTimeField, rangeUtil, RawTimeRange } from '@grafana/data';
-import uPlot from 'uplot';
-=======
-import isEqual from 'lodash/isEqual';
-import omit from 'lodash/omit';
 import { rangeUtil, RawTimeRange } from '@grafana/data';
 import { Options } from 'uplot';
->>>>>>> 917b5c5f
 import { PlotPlugin, PlotProps } from './types';
 
 const ALLOWED_FORMAT_STRINGS_REGEX = /\b(YYYY|YY|MMMM|MMM|MM|M|DD|D|WWWW|WWW|HH|H|h|AA|aa|a|mm|m|ss|s|fff)\b/g;
@@ -43,44 +36,7 @@
   } as any;
 };
 
-<<<<<<< HEAD
-export const preparePlotData = (data: DataFrame): uPlot.AlignedData => {
-  const plotData: any[] = [];
-
-  // Prepare x axis
-  let { timeIndex } = getTimeField(data);
-  let xvals = data.fields[timeIndex!].values.toArray();
-
-  if (!isNaN(timeIndex!)) {
-    xvals = xvals.map(v => v / 1000);
-  }
-
-  plotData.push(xvals);
-
-  for (let i = 0; i < data.fields.length; i++) {
-    const field = data.fields[i];
-
-    // already handled time and we ignore non-numeric fields
-    if (i === timeIndex || field.type !== FieldType.number) {
-      continue;
-    }
-
-    let values = field.values.toArray();
-
-    if (field.config.custom?.nullValues === 'asZero') {
-      values = values.map(v => (v === null ? 0 : v));
-    }
-
-    plotData.push(values);
-  }
-
-  return plotData;
-};
-
-export const isPlottingTime = (config: uPlot.Options) => {
-=======
-const isPlottingTime = (config: Options) => {
->>>>>>> 917b5c5f
+export const isPlottingTime = (config: Options) => {
   let isTimeSeries = false;
 
   if (!config.scales) {
@@ -98,66 +54,6 @@
   return isTimeSeries;
 };
 
-<<<<<<< HEAD
-=======
-/**
- * Based on two config objects indicates whether or not uPlot needs reinitialisation
- * This COULD be done based on data frames, but keeping it this way for now as a simplification
- */
-export const shouldInitialisePlot = (prevConfig?: Options, config?: Options) => {
-  if (!config && !prevConfig) {
-    return false;
-  }
-
-  if (config) {
-    if (config.width === 0 || config.height === 0) {
-      return false;
-    }
-    if (!prevConfig) {
-      return true;
-    }
-  }
-
-  if (isPlottingTime(config!) && prevConfig!.tzDate !== config!.tzDate) {
-    return true;
-  }
-
-  // reinitialise when number of series, scales or axes changes
-  if (
-    prevConfig!.series?.length !== config!.series?.length ||
-    prevConfig!.axes?.length !== config!.axes?.length ||
-    prevConfig!.scales?.length !== config!.scales?.length
-  ) {
-    return true;
-  }
-
-  let idx = 0;
-
-  // reinitialise when any of the series config changes
-  if (config!.series && prevConfig!.series) {
-    for (const series of config!.series) {
-      if (!isEqual(series, prevConfig!.series[idx])) {
-        return true;
-      }
-      idx++;
-    }
-  }
-
-  if (config!.axes && prevConfig!.axes) {
-    idx = 0;
-    for (const axis of config!.axes) {
-      // Comparing axes config, skipping values property as it changes across config builds - probably need to be more clever
-      if (!isEqual(omit(axis, 'values', 'size'), omit(prevConfig!.axes[idx], 'values', 'size'))) {
-        return true;
-      }
-      idx++;
-    }
-  }
-
-  return false;
-};
-
->>>>>>> 917b5c5f
 // Dev helpers
 export const throttledLog = throttle((...t: any[]) => {
   console.log(...t);
