import each from 'lodash/each';
import groupBy from 'lodash/groupBy';
import has from 'lodash/has';

import { RawTimeRange, TimeRange, TimeZone, IntervalValues } from '../types/time';

import * as dateMath from './datemath';
import { isDateTime, DateTime } from './moment_wrapper';
import { timeZoneAbbrevation, dateTimeFormat, dateTimeFormatTimeAgo } from './formatter';
import { dateTimeParse } from './parser';

const spans: { [key: string]: { display: string; section?: number } } = {
  s: { display: 'second' },
  m: { display: 'minute' },
  h: { display: 'hour' },
  d: { display: 'day' },
  w: { display: 'week' },
  M: { display: 'month' },
  y: { display: 'year' },
};

const rangeOptions = [
  { from: 'now/d', to: 'now/d', display: 'Today', section: 2 },
  { from: 'now/d', to: 'now', display: 'Today so far', section: 2 },
  { from: 'now/w', to: 'now/w', display: 'This week', section: 2 },
  { from: 'now/w', to: 'now', display: 'This week so far', section: 2 },
  { from: 'now/M', to: 'now/M', display: 'This month', section: 2 },
  { from: 'now/M', to: 'now', display: 'This month so far', section: 2 },
  { from: 'now/y', to: 'now/y', display: 'This year', section: 2 },
  { from: 'now/y', to: 'now', display: 'This year so far', section: 2 },

  { from: 'now-1d/d', to: 'now-1d/d', display: 'Yesterday', section: 1 },
  {
    from: 'now-2d/d',
    to: 'now-2d/d',
    display: 'Day before yesterday',
    section: 1,
  },
  {
    from: 'now-7d/d',
    to: 'now-7d/d',
    display: 'This day last week',
    section: 1,
  },
  { from: 'now-1w/w', to: 'now-1w/w', display: 'Previous week', section: 1 },
  { from: 'now-1M/M', to: 'now-1M/M', display: 'Previous month', section: 1 },
  { from: 'now-1y/y', to: 'now-1y/y', display: 'Previous year', section: 1 },

  { from: 'now-5m', to: 'now', display: 'Last 5 minutes', section: 3 },
  { from: 'now-15m', to: 'now', display: 'Last 15 minutes', section: 3 },
  { from: 'now-30m', to: 'now', display: 'Last 30 minutes', section: 3 },
  { from: 'now-1h', to: 'now', display: 'Last 1 hour', section: 3 },
  { from: 'now-3h', to: 'now', display: 'Last 3 hours', section: 3 },
  { from: 'now-6h', to: 'now', display: 'Last 6 hours', section: 3 },
  { from: 'now-12h', to: 'now', display: 'Last 12 hours', section: 3 },
  { from: 'now-24h', to: 'now', display: 'Last 24 hours', section: 3 },
  { from: 'now-2d', to: 'now', display: 'Last 2 days', section: 0 },
  { from: 'now-7d', to: 'now', display: 'Last 7 days', section: 0 },
  { from: 'now-30d', to: 'now', display: 'Last 30 days', section: 0 },
  { from: 'now-90d', to: 'now', display: 'Last 90 days', section: 0 },
  { from: 'now-6M', to: 'now', display: 'Last 6 months', section: 0 },
  { from: 'now-1y', to: 'now', display: 'Last 1 year', section: 0 },
  { from: 'now-2y', to: 'now', display: 'Last 2 years', section: 0 },
  { from: 'now-5y', to: 'now', display: 'Last 5 years', section: 0 },
];

const hiddenRangeOptions = [
  { from: 'now', to: 'now+1m', display: 'Next minute', section: 3 },
  { from: 'now', to: 'now+5m', display: 'Next 5 minutes', section: 3 },
  { from: 'now', to: 'now+15m', display: 'Next 15 minutes', section: 3 },
  { from: 'now', to: 'now+30m', display: 'Next 30 minutes', section: 3 },
  { from: 'now', to: 'now+1h', display: 'Next hour', section: 3 },
  { from: 'now', to: 'now+3h', display: 'Next 3 hours', section: 3 },
  { from: 'now', to: 'now+6h', display: 'Next 6 hours', section: 3 },
  { from: 'now', to: 'now+12h', display: 'Next 12 hours', section: 3 },
  { from: 'now', to: 'now+24h', display: 'Next 24 hours', section: 3 },
  { from: 'now', to: 'now+2d', display: 'Next 2 days', section: 0 },
  { from: 'now', to: 'now+7d', display: 'Next 7 days', section: 0 },
  { from: 'now', to: 'now+30d', display: 'Next 30 days', section: 0 },
  { from: 'now', to: 'now+90d', display: 'Next 90 days', section: 0 },
  { from: 'now', to: 'now+6M', display: 'Next 6 months', section: 0 },
  { from: 'now', to: 'now+1y', display: 'Next year', section: 0 },
  { from: 'now', to: 'now+2y', display: 'Next 2 years', section: 0 },
  { from: 'now', to: 'now+5y', display: 'Next 5 years', section: 0 },
];

const rangeIndex: any = {};
each(rangeOptions, (frame: any) => {
  rangeIndex[frame.from + ' to ' + frame.to] = frame;
});
each(hiddenRangeOptions, (frame: any) => {
  rangeIndex[frame.from + ' to ' + frame.to] = frame;
});

export function getRelativeTimesList(timepickerSettings: any, currentDisplay: any) {
  const groups = groupBy(rangeOptions, (option: any) => {
    option.active = option.display === currentDisplay;
    return option.section;
  });

  // _.each(timepickerSettings.time_options, (duration: string) => {
  //   let info = describeTextRange(duration);
  //   if (info.section) {
  //     groups[info.section].push(info);
  //   }
  // });

  return groups;
}

// handles expressions like
// 5m
// 5m to now/d
// now/d to now
// now/d
// if no to <expr> then to now is assumed
export function describeTextRange(expr: any) {
  const isLast = expr.indexOf('+') !== 0;
  if (expr.indexOf('now') === -1) {
    expr = (isLast ? 'now-' : 'now') + expr;
  }

  let opt = rangeIndex[expr + ' to now'];
  if (opt) {
    return opt;
  }

  if (isLast) {
    opt = { from: expr, to: 'now' };
  } else {
    opt = { from: 'now', to: expr };
  }

  const parts = /^now([-+])(\d+)(\w)/.exec(expr);
  if (parts) {
    const unit = parts[3];
    const amount = parseInt(parts[2], 10);
    const span = spans[unit];
    if (span) {
      opt.display = isLast ? 'Last ' : 'Next ';
      opt.display += amount + ' ' + span.display;
      opt.section = span.section;
      if (amount > 1) {
        opt.display += 's';
      }
    }
  } else {
    opt.display = opt.from + ' to ' + opt.to;
    opt.invalid = true;
  }

  return opt;
}

/**
 * Use this function to get a properly formatted string representation of a {@link @grafana/data:RawTimeRange | range}.
 *
 * @example
 * ```
 * // Prints "2":
 * console.log(add(1,1));
 * ```
 * @category TimeUtils
 * @param range - a time range (usually specified by the TimePicker)
 * @alpha
 */
export function describeTimeRange(range: RawTimeRange, timeZone?: TimeZone): string {
  const option = rangeIndex[range.from.toString() + ' to ' + range.to.toString()];

  if (option) {
    return option.display;
  }

  const options = { timeZone };

  if (isDateTime(range.from) && isDateTime(range.to)) {
    return dateTimeFormat(range.from, options) + ' to ' + dateTimeFormat(range.to, options);
  }

  if (isDateTime(range.from)) {
    const parsed = dateMath.parse(range.to, true, 'utc');
    return parsed ? dateTimeFormat(range.from, options) + ' to ' + dateTimeFormatTimeAgo(parsed, options) : '';
  }

  if (isDateTime(range.to)) {
    const parsed = dateMath.parse(range.from, false, 'utc');
    return parsed ? dateTimeFormatTimeAgo(parsed, options) + ' to ' + dateTimeFormat(range.to, options) : '';
  }

  if (range.to.toString() === 'now') {
    const res = describeTextRange(range.from);
    return res.display;
  }

  return range.from.toString() + ' to ' + range.to.toString();
}

export const isValidTimeSpan = (value: string) => {
  if (value.indexOf('$') === 0 || value.indexOf('+$') === 0) {
    return true;
  }

  const info = describeTextRange(value);
  return info.invalid !== true;
};

export const describeTimeRangeAbbreviation = (range: TimeRange, timeZone?: TimeZone) => {
  if (isDateTime(range.from)) {
    return timeZoneAbbrevation(range.from, { timeZone });
  }
  const parsed = dateMath.parse(range.from, true);
  return parsed ? timeZoneAbbrevation(parsed, { timeZone }) : '';
};

export const convertRawToRange = (raw: RawTimeRange, timeZone?: TimeZone): TimeRange => {
  const from = dateTimeParse(raw.from, { roundUp: false, timeZone });
  const to = dateTimeParse(raw.to, { roundUp: true, timeZone });

  if (dateMath.isMathString(raw.from) || dateMath.isMathString(raw.to)) {
    return { from, to, raw };
  }

  return { from, to, raw: { from, to } };
};

function isRelativeTime(v: DateTime | string) {
  if (typeof v === 'string') {
    return (v as string).indexOf('now') >= 0;
  }
  return false;
}

<<<<<<< HEAD
export function isRelativeTimeRane(raw: RawTimeRange): boolean {
  return isRelativeTime(raw.from) || isRelativeTime(raw.to);
}

export function calculateIntervalMS(range: TimeRange, resolution: number, lowLimitInterval?: string) {
  let lowLimitMs = 1; // 1 millisecond default low limit

  if (lowLimitInterval) {
    lowLimitMs = interval_to_ms(lowLimitInterval);
  }

  const intervalMs = round_interval((range.to.valueOf() - range.from.valueOf()) / resolution);
  if (lowLimitMs > intervalMs) {
    return lowLimitMs;
  }
  return intervalMs;
=======
export function isRelativeTimeRange(raw: RawTimeRange): boolean {
  return isRelativeTime(raw.from) || isRelativeTime(raw.to);
}

export function secondsToHms(seconds: number): string {
  const numYears = Math.floor(seconds / 31536000);
  if (numYears) {
    return numYears + 'y';
  }
  const numDays = Math.floor((seconds % 31536000) / 86400);
  if (numDays) {
    return numDays + 'd';
  }
  const numHours = Math.floor(((seconds % 31536000) % 86400) / 3600);
  if (numHours) {
    return numHours + 'h';
  }
  const numMinutes = Math.floor((((seconds % 31536000) % 86400) % 3600) / 60);
  if (numMinutes) {
    return numMinutes + 'm';
  }
  const numSeconds = Math.floor((((seconds % 31536000) % 86400) % 3600) % 60);
  if (numSeconds) {
    return numSeconds + 's';
  }
  const numMilliseconds = Math.floor(seconds * 1000.0);
  if (numMilliseconds) {
    return numMilliseconds + 'ms';
  }

  return 'less than a millisecond'; //'just now' //or other string you like;
}

export function calculateInterval(range: TimeRange, resolution: number, lowLimitInterval?: string): IntervalValues {
  let lowLimitMs = 1; // 1 millisecond default low limit
  if (lowLimitInterval) {
    lowLimitMs = intervalToMs(lowLimitInterval);
  }

  let intervalMs = roundInterval((range.to.valueOf() - range.from.valueOf()) / resolution);
  if (lowLimitMs > intervalMs) {
    intervalMs = lowLimitMs;
  }
  return {
    intervalMs: intervalMs,
    interval: secondsToHms(intervalMs / 1000),
  };
>>>>>>> 8e063ea8
}

const interval_regex = /(\d+(?:\.\d+)?)(ms|[Mwdhmsy])/;
// histogram & trends
const intervals_in_seconds = {
  y: 31536000,
  M: 2592000,
  w: 604800,
  d: 86400,
  h: 3600,
  m: 60,
  s: 1,
  ms: 0.001,
};

<<<<<<< HEAD
function describe_interval(str: string) {
=======
export function describeInterval(str: string) {
>>>>>>> 8e063ea8
  // Default to seconds if no unit is provided
  if (Number(str)) {
    return {
      sec: intervals_in_seconds.s,
      type: 's',
      count: parseInt(str, 10),
    };
  }

  const matches = str.match(interval_regex);
  if (!matches || !has(intervals_in_seconds, matches[2])) {
    throw new Error(
      `Invalid interval string, has to be either unit-less or end with one of the following units: "${Object.keys(
        intervals_in_seconds
      ).join(', ')}"`
    );
  }
  return {
    sec: (intervals_in_seconds as any)[matches[2]] as number,
    type: matches[2],
    count: parseInt(matches[1], 10),
  };
}

<<<<<<< HEAD
const interval_to_ms = (str: string) => {
  const info = describe_interval(str);
  return info.sec * 1000 * info.count;
};

const round_interval = (interval: number) => {
=======
export function intervalToSeconds(str: string): number {
  const info = describeInterval(str);
  return info.sec * info.count;
}

export function intervalToMs(str: string): number {
  const info = describeInterval(str);
  return info.sec * 1000 * info.count;
}

export function roundInterval(interval: number) {
>>>>>>> 8e063ea8
  switch (true) {
    // 0.015s
    case interval < 15:
      return 10; // 0.01s
    // 0.035s
    case interval < 35:
      return 20; // 0.02s
    // 0.075s
    case interval < 75:
      return 50; // 0.05s
    // 0.15s
    case interval < 150:
      return 100; // 0.1s
    // 0.35s
    case interval < 350:
      return 200; // 0.2s
    // 0.75s
    case interval < 750:
      return 500; // 0.5s
    // 1.5s
    case interval < 1500:
      return 1000; // 1s
    // 3.5s
    case interval < 3500:
      return 2000; // 2s
    // 7.5s
    case interval < 7500:
      return 5000; // 5s
    // 12.5s
    case interval < 12500:
      return 10000; // 10s
    // 17.5s
    case interval < 17500:
      return 15000; // 15s
    // 25s
    case interval < 25000:
      return 20000; // 20s
    // 45s
    case interval < 45000:
      return 30000; // 30s
    // 1.5m
    case interval < 90000:
      return 60000; // 1m
    // 3.5m
    case interval < 210000:
      return 120000; // 2m
    // 7.5m
    case interval < 450000:
      return 300000; // 5m
    // 12.5m
    case interval < 750000:
      return 600000; // 10m
    // 12.5m
    case interval < 1050000:
      return 900000; // 15m
    // 25m
    case interval < 1500000:
      return 1200000; // 20m
    // 45m
    case interval < 2700000:
      return 1800000; // 30m
    // 1.5h
    case interval < 5400000:
      return 3600000; // 1h
    // 2.5h
    case interval < 9000000:
      return 7200000; // 2h
    // 4.5h
    case interval < 16200000:
      return 10800000; // 3h
    // 9h
    case interval < 32400000:
      return 21600000; // 6h
    // 1d
    case interval < 86400000:
      return 43200000; // 12h
    // 1w
    case interval < 604800000:
      return 86400000; // 1d
    // 3w
    case interval < 1814400000:
      return 604800000; // 1w
    // 6w
    case interval < 3628800000:
      return 2592000000; // 30d
    default:
      return 31536000000; // 1y
  }
<<<<<<< HEAD
};
=======
}
>>>>>>> 8e063ea8
<|MERGE_RESOLUTION|>--- conflicted
+++ resolved
@@ -230,24 +230,6 @@
   return false;
 }
 
-<<<<<<< HEAD
-export function isRelativeTimeRane(raw: RawTimeRange): boolean {
-  return isRelativeTime(raw.from) || isRelativeTime(raw.to);
-}
-
-export function calculateIntervalMS(range: TimeRange, resolution: number, lowLimitInterval?: string) {
-  let lowLimitMs = 1; // 1 millisecond default low limit
-
-  if (lowLimitInterval) {
-    lowLimitMs = interval_to_ms(lowLimitInterval);
-  }
-
-  const intervalMs = round_interval((range.to.valueOf() - range.from.valueOf()) / resolution);
-  if (lowLimitMs > intervalMs) {
-    return lowLimitMs;
-  }
-  return intervalMs;
-=======
 export function isRelativeTimeRange(raw: RawTimeRange): boolean {
   return isRelativeTime(raw.from) || isRelativeTime(raw.to);
 }
@@ -295,7 +277,6 @@
     intervalMs: intervalMs,
     interval: secondsToHms(intervalMs / 1000),
   };
->>>>>>> 8e063ea8
 }
 
 const interval_regex = /(\d+(?:\.\d+)?)(ms|[Mwdhmsy])/;
@@ -311,11 +292,7 @@
   ms: 0.001,
 };
 
-<<<<<<< HEAD
-function describe_interval(str: string) {
-=======
 export function describeInterval(str: string) {
->>>>>>> 8e063ea8
   // Default to seconds if no unit is provided
   if (Number(str)) {
     return {
@@ -340,14 +317,6 @@
   };
 }
 
-<<<<<<< HEAD
-const interval_to_ms = (str: string) => {
-  const info = describe_interval(str);
-  return info.sec * 1000 * info.count;
-};
-
-const round_interval = (interval: number) => {
-=======
 export function intervalToSeconds(str: string): number {
   const info = describeInterval(str);
   return info.sec * info.count;
@@ -359,7 +328,6 @@
 }
 
 export function roundInterval(interval: number) {
->>>>>>> 8e063ea8
   switch (true) {
     // 0.015s
     case interval < 15:
@@ -448,8 +416,4 @@
     default:
       return 31536000000; // 1y
   }
-<<<<<<< HEAD
-};
-=======
-}
->>>>>>> 8e063ea8
+}